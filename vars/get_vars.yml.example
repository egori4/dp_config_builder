---
# get_vars.yml.example - Template for getting network class variables
# Copy this file to get_vars.yml and customize with your environment details

# Target DefensePro devices - add or remove IP addresses as needed
dp_ip:
  - "10.105.192.32"
  # - "10.105.192.33"
  # - "10.105.192.34"

########################## Network Class Profile Filter variables ##########################

# Filter by specific network class names, or leave empty list for all classes
filter_class_names: []  # Set to list of class names to filter, or leave empty for all

# Alternative examples:
# filter_class_names: []                    # Get all network classes (default)
# filter_class_names: ["web_servers"]       # Get only "web_servers" class  
# filter_class_names: ["web_servers", "db_servers"]  # Get multiple specific classes

# Notes:
# - dp_ip: List of DefensePro devices to query
# - filter_class_names: Optional filter to get specific network classes (leave empty for all)
# - This operation is read-only and safe to run anytime
# - Use this to discover existing network classes before creating, editing, or deleting


########################## Connection Limit Profile Filter variables ##########################
# Filter by specific profile names, or leave empty list for all profiles
filter_cl_profile_names: ["cl_prof_egor_test10"]  # Set to list of profile names to filter, or leave empty for all
# Examples:
# filter_cl_profile_names: ["cl_prof_egor_test10"]  # Show only one profile
# filter_cl_profile_names: ["cl_prof_egor_test10", "cl_prof_egor_test11"]  # Show multiple profiles
# filter_cl_profile_names: []  # Show all profiles (default)

###################### Get BDOS Profile ########################### Filter BDoS profiles by name, or leave empty list to include all profiles
# Filter by specific BDoS profile names, or leave empty list for all profiles
filter_bdos_profile_names: ["bdos_profile_1","bdos_profile_2"]  # Set to list of profile names to filter, or leave empty for all
# Examples:
# filter_bdos_profile_names: ["bdos_profile_1"]  # Show only one profile
# filter_bdos_profile_names: ["bdos_profile_1", "bdos_profile_2"]  # Show multiple profiles
# filter_bdos_profile_names: []  # Show all profiles (default)

###################### Get OOS Profile ##########################
# Define OOS profiles to Get on each device
oos_profiles:
 # - name: "oos_profile1"             # Must exactly match the profile name on the device
 # - name: "oos_profile2"

  # Notes:
# - If all entries in oos_profiles are commented out or the list is empty, all OOS profiles on the device(s) will be included.
# - To filter for specific profiles, list them as: - name: "oos_profile1"
# - Each entry must include a 'name' key.

###################### Get DNS Profile ##########################
# Filter by specific DNS profile names, or leave empty list for all profiles
filter_dns_profile_names: ["dns_profile_10"]
# Examples:
# filter_dns_profile_names: ["dns_profile_1"]  # Show only one profile
# filter_dns_profile_names: ["dns_profile_2", "DNS_Profile_2"]  # Show multiple profiles
# filter_dns_profile_names: []  # Fetch all profiles

  # Notes:
# - If all entries in dns_profiles are commented out or the list is empty, all dns profiles on the device(s) will be included.
# - To filter for specific profiles, list them as: - name: "dns_profile_1"

###################### Get SSL Object ##########################
# vars/get_vars.yml
# Optional: List of SSL objects to fetch (filtered)
# If empty or omitted, all SSL objects will be retrieved
filter_ssl_object_names: ["server1", "server2"]

# filter_ssl_object_names: []  # Fetch all profiles
# - name: server3   # uncomment/add more as needed
###################### Get HTTPS Flood Profile ##########################
# Filter by specific HTTP profile names, or leave empty list for all profiles
filter_https_profile_names: ["https_profile_1","https_profile_2"]
# Examples:
# filter_https_profile_names: ["https_profile_1"]  # Show only one profile
# filter_https_profile_names: ["https_profile_1", "https_profile_2"]  # Show multiple profiles
# filter_https_profile_names: []  # Show all profiles (default)

###################### Get Traffic Filter Profile ##########################
# Filter by specific Traffic Filter profile names, or leave empty list for all profiles
filter_tf_profile_names: ["TF_PROFILE_1", "TF_PROFILE_2"]

# Examples:
# filter_tf_profile_names: ["TF_PROFILE_1"]           # Show only one profile
# filter_tf_profile_names: ["TF_PROFILE_1","TF_PROFILE_2"]  # Show multiple profiles
# filter_tf_profile_names: []                          # Show all profiles (default)


########################## Security Policy Filter variables ##########################
# Filter by specific security policy names, or leave empty list for all policies
filter_security_policy_names: []  # Set to list of policy names to filter, or leave empty for all

# Examples:
# filter_security_policy_names: []                    # Get all security policies (default)
# filter_security_policy_names: ["web_server_policy"] # Get only "web_server_policy" policy  
# filter_security_policy_names: ["web_server_policy", "db_server_policy"]  # Get multiple specific policies

# Notes:
# - filter_security_policy_names: Optional filter to get specific security policies (leave empty for all)
# - This operation is read-only and safe to run anytime
# - Use this to discover existing security policies before creating, editing, or deleting
<<<<<<< HEAD

###################### Get SYN Profile ##########################
# get_syn_vars.yml
# Optional filter to fetch only specific SYN profiles
# Optional: list of SYN profiles to fetch. Leave empty to get all profiles
# Optional: filter is not used for SYN profiles because protections are not linked to profiles

# Filter SYN protections (only these names, leave empty for all)
filter_syn_profile_names: ["SYN_PROFILE_1", "SYN_PROFILE_2"]
=======
>>>>>>> 09c33dd9
<|MERGE_RESOLUTION|>--- conflicted
+++ resolved
@@ -80,6 +80,15 @@
 # filter_https_profile_names: ["https_profile_1", "https_profile_2"]  # Show multiple profiles
 # filter_https_profile_names: []  # Show all profiles (default)
 
+###################### Get SYN Profile ##########################
+# get_syn_vars.yml
+# Optional filter to fetch only specific SYN profiles
+# Optional: list of SYN profiles to fetch. Leave empty to get all profiles
+# Optional: filter is not used for SYN profiles because protections are not linked to profiles
+
+# Filter SYN protections (only these names, leave empty for all)
+filter_syn_profile_names: ["SYN_PROFILE_1", "SYN_PROFILE_2"]
+
 ###################### Get Traffic Filter Profile ##########################
 # Filter by specific Traffic Filter profile names, or leave empty list for all profiles
 filter_tf_profile_names: ["TF_PROFILE_1", "TF_PROFILE_2"]
@@ -103,15 +112,3 @@
 # - filter_security_policy_names: Optional filter to get specific security policies (leave empty for all)
 # - This operation is read-only and safe to run anytime
 # - Use this to discover existing security policies before creating, editing, or deleting
-<<<<<<< HEAD
-
-###################### Get SYN Profile ##########################
-# get_syn_vars.yml
-# Optional filter to fetch only specific SYN profiles
-# Optional: list of SYN profiles to fetch. Leave empty to get all profiles
-# Optional: filter is not used for SYN profiles because protections are not linked to profiles
-
-# Filter SYN protections (only these names, leave empty for all)
-filter_syn_profile_names: ["SYN_PROFILE_1", "SYN_PROFILE_2"]
-=======
->>>>>>> 09c33dd9
