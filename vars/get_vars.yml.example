--- conflicted
+++ resolved
@@ -33,14 +33,12 @@
 # filter_cl_profile_names: ["cl_prof_egor_test10", "cl_prof_egor_test11"]  # Show multiple profiles
 # filter_cl_profile_names: []  # Show all profiles (default)
 
-###################### Get BDOS Profile ##########################
-# Filter BDoS profiles by name, or leave empty list to include all profiles
+###################### Get BDOS Profile ########################### Filter BDoS profiles by name, or leave empty list to include all profiles
 bdos_profiles:
   - name: "bdos_profile_1"  # Optional: specify profile name to filter
   - name: "bdos_profile_2"  # Add more profiles as needed
 
 # Notes:
-<<<<<<< HEAD
 # - If bdos_profiles is empty, all BDoS profiles on the device(s) will be included
 # - Useful for querying, editing, or deleting specific BDoS profiles
 # - Each entry must include 'name' key
@@ -67,8 +65,7 @@
 # - Useful for querying, editing, or deleting specific OOS profiles
 # - Each entry must include 'name' key
 
-=======
+
 # - If filter_bdos_profiles is empty, all BDoS profiles on the device(s) will be included
 # - Useful for querying, editing, or deleting specific BDoS profiles
 # - Each entry must include 'name' key
->>>>>>> 8db685c3
