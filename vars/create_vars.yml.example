---
# create_vars.yml.example - Template for creating network class variables
# Copy this file to create_vars.yml and customize with your environment details

# Target DefensePro devices - add or remove IP addresses as needed
dp_ip:
  - "10.105.192.32"
  # - "10.105.192.33"
  # - "10.105.192.34"

# Define network classes to create with their network groups
netclasses:
  # Example: Create a network class named "egor_test_net" with 4 network groups
  - name: "egor_test_net"
    groups:
      - { address: "10.10.10.0", mask: "255.255.255.0" }
      - { address: "10.10.11.0", mask: "255.255.255.0" }
      - { address: "10.10.12.0", mask: "255.255.255.0" }
      - { address: "10.10.13.0", mask: "255.255.255.0" }
  
  # Example: Create another network class  
  # - name: "web_servers"
  #   groups:
  #     - { address: "192.168.1.0", mask: "255.255.255.0" }
  #     - { address: "192.168.2.0", mask: "255.255.255.0" }
  
  # Example: Create with CIDR notation
  # - name: "database_servers"  
  #   groups:
  #     - { address: "10.20.1.0", mask: "24" }
  #     - { address: "10.20.2.0", mask: "24" }

# Notes:
# - name: Must be unique network class name
# - address: Network address for each group within the class
# - mask: Can be CIDR notation (e.g., "24") or dotted decimal (e.g., "255.255.255.0")  
# - Groups are automatically assigned indices starting from 0
# - The playbook will create all combinations of dp_ip × netclasses × groups


################################### Connection Limit Profiles ##############################
# Connection Limit Protection Subprofiles (OPTIONAL - only define if you want to create new protections)
# All parameters use user-friendly values that are automatically mapped to API values
# You can skip this entire section if you only want to create profiles using existing protections
cl_protections:
  - name: "cl_prot_tcp_example"
    protection_type: "concurrent_connections"  # Options: cps, concurrent_connections
    protocol: "tcp"             # Options: tcp, udp
    threshold: "100"            # Connection limit threshold (number)
    app_port_group: "https"     # Optional: http, https, dns, ftp, or custom port (leave empty for all ports)
    tracking_type: "src_ip"     # Options: src_ip, dst_ip, src_and_dest_ip, dst_ip_and_port
    action: "drop"              # Options: report_only, drop
    packet_report: "disable"    # Options: enable, disable
    index: 0                    # Optional: specific index to create at (defaults to 0 if not specified = will be allocated dynamically)
  - name: "cl_prot_udp_example"
    protection_type: "cps"      # Options: cps, concurrent_connections
    protocol: "udp"             # Options: tcp, udp
    threshold: "500"            # Connection limit threshold (number)
    app_port_group: ""          # Optional: http, https, dns, ftp, or custom port (leave empty for all ports)
    tracking_type: "dst_ip_and_port"  # Options: src_ip, dst_ip, src_and_dest_ip, dst_ip_and_port
    action: "report_only"       # Options: report_only, drop
    packet_report: "enable"     # Options: enable, disable
    # index: 450006             # Optional: if not specified, defaults to 0
  - name: "cl_prot_custom_index"
    protection_type: "cps"      # Options: cps, concurrent_connections
    protocol: "tcp"             # Options: tcp, udp
    threshold: "200"            # Connection limit threshold (number)
    app_port_group: "http"      # Optional: http, https, dns, ftp, or custom port (leave empty for all ports)
    tracking_type: "dst_ip"     # Options: src_ip, dst_ip, src_and_dest_ip, dst_ip_and_port
    action: "drop"              # Options: report_only, drop
    packet_report: "enable"     # Options: enable, disable
    index: 450007               # Optional: create at specific index 450007

# Parameter Descriptions:
# - protection_type: Type of detection (cps = Connections Per Second, concurrent_connections = Total active connections)
# - protocol: Network protocol to monitor
# - threshold: Number at which protection triggers
# - app_port_group: Application port group to monitor (http, https, dns, ftp, custom port, or empty for all ports)
# - tracking_type: What traffic to track (src_ip, dst_ip, both IPs, or dst_ip with port)
# - action: What to do when threshold exceeded (report_only = log only, drop = block traffic)
# - packet_report: Whether to enable detailed packet reporting
# - index: Optional specific index to create protection at (defaults to 0 if not specified)

# Connection Limit Profiles (OPTIONAL - only define if you want to create profiles)
# Can reference any protection names - existing or newly created above
# You can skip this entire section if you only want to create protections
cl_profiles:
  - name: "cl_prof_example"
    protections:
      - "cl_prot_tcp_example"   # Will be created above
      - "cl_prot_udp_example"   # Will be created above
  - name: "cl_prof_existing_only"
    protections:
      - "some_existing_protection"    # Reference existing protections without defining them

# Usage Scenarios:
# 1. Create protections only: Define cl_protections, skip cl_profiles
# 2. Create profiles only: Skip cl_protections, define cl_profiles with existing protection names
# 3. Create both: Define both cl_protections and cl_profiles

########################## BDoS Profiles ##########################
# Define BDOS profiles to create on each device
# All parameters use user-friendly values that are automatically mapped to API values
# You can skip this section if you only want to use existing BDoS profiles

bdos_profiles:
  - name: "BDOS_Profile_50"
    params:
      action: "report_only"                   # Options: report_only, block_&_report
      syn_flood: "enable"                     # Options: enable, disable
      udp_flood: "enable"                     # Options: enable, disable
      igmp_flood: "enable"                    # Options: enable, disable
      icmp_flood: "enable"                    # Options: enable, disable
      tcp_ack_fin_flood: "enable"             # Options: enable, disable
      tcp_rst_flood: "enable"                 # Options: enable, disable
      tcp_syn_ack_flood: "enable"             # Options: enable, disable
      tcp_frag_flood: "enable"                # Options: enable, disable
      udp_frag_flood: "enable"                # Options: enable, disable
      inbound_traffic: 1000000                # 1 to 1342177280 (kbps)
      outbound_traffic: 500000                # 1 to 1342177280 (kbps)
      tcp_in_quota: 80                         # 0-100 (%)
      udp_in_quota: 50                         # 0-100 (%)
      icmp_in_quota: 10                        # 0-100 (%)
      igmp_in_quota: 50                        # 0-100 (%)
      tcp_out_quota: 80                        # 0-100 (%)
      udp_out_quota: 50                        # 0-100 (%)
      icmp_out_quota: 10                        # 0-100 (%)
      igmp_out_quota: 50                        # 0-100 (%)
      transparent_optimization: "enable"       # Options: enable, disable
      packet_report: "enable"                  # Options: enable, disable
      burst_attack: "enable"                   # Options: enable, disable
      maximum_interval_between_bursts: 32      # Minutes (1-336)
      learning_suppression_threshold: 10       # 0-50
      footprint_strictness: "medium"           # Options: low, medium, high
      udp_packet_rate_detection_sensitivity: "low"  # Options: Ignore_or_Disable, low, medium, high
      bdos_rate_limit: "user_defined"          # Options: disable, normal_edge, suspect_edge, user_defined
      user_defined_rate_limit: 500             # 0-4000 (rate value)
      user_defined_rate_limit_unit: "mbps"     # Options: kbps, mbps, gbps
      adv_udp_detection: "enable"              # Options: enable, disable

# Parameter Descriptions:
# - action: What to do when a flood is detected
# - *_flood: Enable/disable detection of specific attack type
# - inbound_traffic / outbound_traffic: Max traffic allowed (bps)
# - *_in_quota / *_out_quota: Traffic quota per protocol (%)
# - transparent_optimization: Optimize traffic without blocking
# - packet_report: Enable detailed packet reporting
# - burst_attack: Detect burst attacks
# - maximum_interval_between_bursts: Interval in minutes to define burst
# - learning_suppression_threshold: Suppress alerts during learning (0-50)
# - footprint_strictness: Sensitivity of footprint analysis
# - udp_packet_rate_detection_sensitivity: Sensitivity of UDP flood detection
# - bdos_rate_limit: Rate limit mode
# - user_defined_rate_limit / unit: Custom rate limit
# - adv_udp_detection: Advanced UDP detection toggle

# Usage Scenarios:
# 1. Create new BDoS profiles: Define bdos_profiles
# 2. Use existing BDoS profiles only: Skip this section and reference them elsewhere

<<<<<<< HEAD
################################## HTTP Profile Edit Variables ###############################
# Define HTTP profiles to edit
# Each profile requires name (mandatory) to identify which profile to edit
# Only specify parameters you want to change - unspecified parameters remain unchanged
http_flood_profiles:
  - name: "http_profile_1"
    params:
      action: "report_only"   # report_only,block_&_report
      rate_limit: "2000"      # Packets per Second per Source
      http_authentication_on_suspect_sources: "enable"  # enable, disable
      http_authentication_on_all_sources: "enable"      # enable, disable
      rate_limit_status: "enable"                       # enable, disable
      packet_report: "disable"                          # enable, disable
      full_session_decryption: "disable"                # enable, disable
      #challenge_method: "javascript" 
      
  # Note - SSL Decryption and Encryption should be enabled on the DP for challenge method to work
  # Example: Minimal update for another HTTP profile
  # - name: "HTTP_Profile_25"
  #   action: "report_only"
  #   rate_limit: 20000
=======

################################## DNS Profile create Variables ###############################
# Define DNS profiles to create on each device
# All parameters use user-friendly values that are automatically mapped to API values
# You can skip this section if you only want to use existing DNS profiles
# List of DefensePro device IPs where profiles will be created
# DNS profiles to configure
create_dns_profiles:
  - name: "dns_profile_10"
    params:
      # Core settings
      action: "block_&_report"              # ENUM: report_only, block_and_report
      expected_qps: 1000                      # Expected QPS (0–400M)
      max_allow_qps: 5000                     # Maximum allowed QPS
      footprint_strictness: "medium"          # ENUM: low, medium, high
      packet_report: "enable"                 # ENUM: enable, disable
      learning_suppression_threshold: 25      # Range: 0–50

      # DNS quotas
      a_quota: 50                             # A-record quota %
      mx_quota: 20                            # MX-record quota %
      ptr_quota: 12                           # PTR-record quota %
      aaaa_quota: 15                          # AAAA-record quota %
      text_quota: 2                           # TXT-record quota %
      soa_quota: 1                            # SOA-record quota %
      naptr_quota: 1                          # NAPTR-record quota %
      srv_quota: 1                            # SRV-record quota %
      other_quota: 1                          # Other-record quota %

      # Status toggles (use enable/disable instead of numeric)
      a_status: "enable"
      mx_status: "enable"
      ptr_status: "enable"
      aaaa_status: "enable"
      text_status: "enable"
      soa_status: "enable"
      naptr_status: "enable"
      srv_status: "enable"
      other_status: "enable"

      # Manual trigger thresholds
      manual_trigger: "disable"               # ENUM: enable, disable
      manual_trigger_act_thresh: 0
      manual_trigger_term_thresh: 0

  - name: "dns_profile_20"
    params:
      # Core settings
      action: "block_&_report"              # ENUM: report_only, block_&_report
      expected_qps: 1000                      # Expected QPS (0–400M)
      max_allow_qps: 5000                     # Maximum allowed QPS
      manual_trigger: "disable"               # ENUM: enable, disable
      footprint_strictness: "medium"          # ENUM: low, medium, high
      packet_report: "enable"                 # ENUM: enable, disable
      learning_suppression_threshold: 25      # Range: 0–50

      # DNS quotas
      a_quota: 50                             # A-record quota %
      mx_quota: 20                            # MX-record quota %
      ptr_quota: 12                           # PTR-record quota %
      aaaa_quota: 15                          # AAAA-record quota %
      text_quota: 2                           # TXT-record quota %
      soa_quota: 1                            # SOA-record quota %
      naptr_quota: 1                          # NAPTR-record quota %
      srv_quota: 1                            # SRV-record quota %
      other_quota: 1                          # Other-record quota %

      # Status toggles (use enable/disable instead of numeric)
      a_status: "enable"
      mx_status: "enable"
      ptr_status: "enable"
      aaaa_status: "enable"
      text_status: "enable"
      soa_status: "enable"
      naptr_status: "enable"
      srv_status: "enable"
      other_status: "enable"

      # Manual trigger thresholds
      manual_trigger_act_thresh: 0
      manual_trigger_term_thresh: 0

### Parameter Descriptions:
# - action: What to do when DNS traffic anomaly is detected
# - expected_qps / max_allow_qps: Thresholds for query rates
# - manual_trigger and related fields: Enable manual override and thresholds
# - packet_report / packet_trace: Enable detailed reporting and tracing
# - footprint_strictness: Sensitivity of footprint analysis
# - learning_suppression_threshold: Suppress alerts during learning (0-100)
# - query_name_sensitivity: Sensitivity of query name monitoring
# - *_quota: Percentage allocation per DNS record type
# - *_status: Enable/disable monitoring per DNS record type

# Usage Scenarios:
# 1. Create new DNS profiles: Define dns_profiles
# 2. Use existing DNS profiles only: Skip this section and reference them elsewhere
>>>>>>> d38c1fe2
<|MERGE_RESOLUTION|>--- conflicted
+++ resolved
@@ -156,125 +156,4 @@
 
 # Usage Scenarios:
 # 1. Create new BDoS profiles: Define bdos_profiles
-# 2. Use existing BDoS profiles only: Skip this section and reference them elsewhere
-
-<<<<<<< HEAD
-################################## HTTP Profile Edit Variables ###############################
-# Define HTTP profiles to edit
-# Each profile requires name (mandatory) to identify which profile to edit
-# Only specify parameters you want to change - unspecified parameters remain unchanged
-http_flood_profiles:
-  - name: "http_profile_1"
-    params:
-      action: "report_only"   # report_only,block_&_report
-      rate_limit: "2000"      # Packets per Second per Source
-      http_authentication_on_suspect_sources: "enable"  # enable, disable
-      http_authentication_on_all_sources: "enable"      # enable, disable
-      rate_limit_status: "enable"                       # enable, disable
-      packet_report: "disable"                          # enable, disable
-      full_session_decryption: "disable"                # enable, disable
-      #challenge_method: "javascript" 
-      
-  # Note - SSL Decryption and Encryption should be enabled on the DP for challenge method to work
-  # Example: Minimal update for another HTTP profile
-  # - name: "HTTP_Profile_25"
-  #   action: "report_only"
-  #   rate_limit: 20000
-=======
-
-################################## DNS Profile create Variables ###############################
-# Define DNS profiles to create on each device
-# All parameters use user-friendly values that are automatically mapped to API values
-# You can skip this section if you only want to use existing DNS profiles
-# List of DefensePro device IPs where profiles will be created
-# DNS profiles to configure
-create_dns_profiles:
-  - name: "dns_profile_10"
-    params:
-      # Core settings
-      action: "block_&_report"              # ENUM: report_only, block_and_report
-      expected_qps: 1000                      # Expected QPS (0–400M)
-      max_allow_qps: 5000                     # Maximum allowed QPS
-      footprint_strictness: "medium"          # ENUM: low, medium, high
-      packet_report: "enable"                 # ENUM: enable, disable
-      learning_suppression_threshold: 25      # Range: 0–50
-
-      # DNS quotas
-      a_quota: 50                             # A-record quota %
-      mx_quota: 20                            # MX-record quota %
-      ptr_quota: 12                           # PTR-record quota %
-      aaaa_quota: 15                          # AAAA-record quota %
-      text_quota: 2                           # TXT-record quota %
-      soa_quota: 1                            # SOA-record quota %
-      naptr_quota: 1                          # NAPTR-record quota %
-      srv_quota: 1                            # SRV-record quota %
-      other_quota: 1                          # Other-record quota %
-
-      # Status toggles (use enable/disable instead of numeric)
-      a_status: "enable"
-      mx_status: "enable"
-      ptr_status: "enable"
-      aaaa_status: "enable"
-      text_status: "enable"
-      soa_status: "enable"
-      naptr_status: "enable"
-      srv_status: "enable"
-      other_status: "enable"
-
-      # Manual trigger thresholds
-      manual_trigger: "disable"               # ENUM: enable, disable
-      manual_trigger_act_thresh: 0
-      manual_trigger_term_thresh: 0
-
-  - name: "dns_profile_20"
-    params:
-      # Core settings
-      action: "block_&_report"              # ENUM: report_only, block_&_report
-      expected_qps: 1000                      # Expected QPS (0–400M)
-      max_allow_qps: 5000                     # Maximum allowed QPS
-      manual_trigger: "disable"               # ENUM: enable, disable
-      footprint_strictness: "medium"          # ENUM: low, medium, high
-      packet_report: "enable"                 # ENUM: enable, disable
-      learning_suppression_threshold: 25      # Range: 0–50
-
-      # DNS quotas
-      a_quota: 50                             # A-record quota %
-      mx_quota: 20                            # MX-record quota %
-      ptr_quota: 12                           # PTR-record quota %
-      aaaa_quota: 15                          # AAAA-record quota %
-      text_quota: 2                           # TXT-record quota %
-      soa_quota: 1                            # SOA-record quota %
-      naptr_quota: 1                          # NAPTR-record quota %
-      srv_quota: 1                            # SRV-record quota %
-      other_quota: 1                          # Other-record quota %
-
-      # Status toggles (use enable/disable instead of numeric)
-      a_status: "enable"
-      mx_status: "enable"
-      ptr_status: "enable"
-      aaaa_status: "enable"
-      text_status: "enable"
-      soa_status: "enable"
-      naptr_status: "enable"
-      srv_status: "enable"
-      other_status: "enable"
-
-      # Manual trigger thresholds
-      manual_trigger_act_thresh: 0
-      manual_trigger_term_thresh: 0
-
-### Parameter Descriptions:
-# - action: What to do when DNS traffic anomaly is detected
-# - expected_qps / max_allow_qps: Thresholds for query rates
-# - manual_trigger and related fields: Enable manual override and thresholds
-# - packet_report / packet_trace: Enable detailed reporting and tracing
-# - footprint_strictness: Sensitivity of footprint analysis
-# - learning_suppression_threshold: Suppress alerts during learning (0-100)
-# - query_name_sensitivity: Sensitivity of query name monitoring
-# - *_quota: Percentage allocation per DNS record type
-# - *_status: Enable/disable monitoring per DNS record type
-
-# Usage Scenarios:
-# 1. Create new DNS profiles: Define dns_profiles
-# 2. Use existing DNS profiles only: Skip this section and reference them elsewhere
->>>>>>> d38c1fe2
+# 2. Use existing BDoS profiles only: Skip this section and reference them elsewhere