--- conflicted
+++ resolved
@@ -103,18 +103,11 @@
 # Define BDOS profiles to create on each device
 # All parameters use user-friendly values that are automatically mapped to API values
 # You can skip this section if you only want to use existing BDoS profiles
-<<<<<<< HEAD
-bdos_profiles:
-  - name: "BDOS_Profile_50"
-    params:
-      action: "report_only"                   # Options: report_only, block_and_report
-=======
 
 bdos_profiles:
   - name: "BDOS_Profile_50"
     params:
       action: "report_only"                   # Options: report_only, block_&_report
->>>>>>> 1365c4fd
       syn_flood: "enable"                     # Options: enable, disable
       udp_flood: "enable"                     # Options: enable, disable
       igmp_flood: "enable"                    # Options: enable, disable
@@ -145,10 +138,7 @@
       user_defined_rate_limit: 500             # 0-4000 (rate value)
       user_defined_rate_limit_unit: "mbps"     # Options: kbps, mbps, gbps
       adv_udp_detection: "enable"              # Options: enable, disable
-<<<<<<< HEAD
-=======
 
->>>>>>> 1365c4fd
 # Parameter Descriptions:
 # - action: What to do when a flood is detected
 # - *_flood: Enable/disable detection of specific attack type
@@ -167,110 +157,4 @@
 
 # Usage Scenarios:
 # 1. Create new BDoS profiles: Define bdos_profiles
-<<<<<<< HEAD
-# 2. Use existing BDoS profiles only: Skip this section and reference them elsewhere
-
-
-################################## DNS Profile create Variables ###############################
-# Define DNS profiles to create on each device
-# All parameters use user-friendly values that are automatically mapped to API values
-# You can skip this section if you only want to use existing DNS profiles
-```yml
-dns_profiles:
-  # Example: Edit DNS profile "DNS_Profile_50", changing multiple parameters
-  - name: "DNS_Profile_50"                 # Mandatory: exact name of the profile to edit
-    action: "block_and_report"             # Options: report_only, block_and_report
-    expected_qps: 5000                      # 1 to 4000000
-    max_allow_qps: 10000                    # 1 to 4000000
-    manual_trigger: "disable"               # Options: enable, disable
-    manual_trigger_act_thresh: 1000
-    manual_trigger_term_thresh: 0
-    manual_trigger_max_qps_target: 0
-    packet_report: "enable"                # Options: enable, disable
-    packet_trace: "disable"                # Options: enable, disable
-    footprint_strictness: "high"           # Options: low, medium, high
-    learning_suppression_threshold: 20     # 0–50
-    query_name_sensitivity: "medium"       # Options: low, medium, high
-    subdomains_wl_learning: "enable"       # Options: enable, disable
-
-    # Quotas and status toggles
-    a_quota: 50                             # 0–100 (%)
-    mx_quota: 30
-    ptr_quota: 20
-    aaaa_quota: 25
-    text_quota: 15
-    soa_quota: 10
-    naptr_quota: 5
-    srv_quota: 5
-    other_quota: 5
-
-    a_status: "enable"                      # Options: enable, disable
-    mx_status: "disable"
-    ptr_status: "enable"
-    aaaa_status: "enable"
-    text_status: "disable"
-    soa_status: "enable"
-    naptr_status: "disable"
-    srv_status: "enable"
-    other_status: "disable"
-
-  # Example: Minimal update for another DNS profile
-  # - name: "DNS_Profile_75"
-  #   action: "report_only"
-  #   expected_qps: 2000
-```
-### Parameter Descriptions:
-# - action: What to do when DNS traffic anomaly is detected
-# - expected_qps / max_allow_qps: Thresholds for query rates
-# - manual_trigger and related fields: Enable manual override and thresholds
-# - packet_report / packet_trace: Enable detailed reporting and tracing
-# - footprint_strictness: Sensitivity of footprint analysis
-# - learning_suppression_threshold: Suppress alerts during learning (0-50)
-# - query_name_sensitivity: Sensitivity of query name monitoring
-# - subdomains_wl_learning: Enable/disable learning for subdomains
-# - *_quota: Percentage allocation per DNS record type
-# - *_status: Enable/disable monitoring per DNS record type
-
-# Usage Scenarios:
-# 1. Create new DNS profiles: Define dns_profiles
-# 2. Use existing DNS profiles only: Skip this section and reference them elsewhere
-
-################################## OOS/Stateful Profile Create Variables ###############################
-# Define OOS profiles to create on each device
-# All parameters use user-friendly values that are automatically mapped to API values
-# You can skip this section if you only want to use existing OOS profiles
-
-oos_profiles:
-  # Example: Create OOS profile "oos_profile_50" with multiple parameters
-  - name: "OOS_Profile_1"                  # Mandatory: exact profile name
-    params:
-      action: block_and_report             # Options: report_only, block_and_report
-      act_threshold: 5000                  # Optional numeric threshold      
-      term_threshold: 4000                 # Optional numeric threshold
-      risk: "high"                         # Options: info,low, medium, high
-      syn_ack_allow: enable                # Options: enable, disable
-      packet_report: enable                # Options: enable, disable
-      idle_state: disable                  # Options: enable, disable
-      idle_state_bandwidth_threshold: 10000 # Optional numeric threshold
-      idle_state_timer: 10                  # Optional numeric threshold
-
-  # Example: Minimal creation with only mandatory name
-  - name: "oos_profile_51"
-    # All other parameters use defaults
-
-  #Parameter Descriptions for OOS/Stateful Profiles:
-        # name: Mandatory – unique profile name
-        # action: What to do when an anomaly is detected (report_only / block_and_report)
-        # syn_ack_allow: Enable/disable SYN-ACK allowance
-        # packet_report: Enable/disable detailed reporting
-        # idle_state: Enable/disable idle state monitoring
-        # idle_state_bandwidth_threshold: Bandwidth threshold for idle state (numeric)
-        # idle_state_timer: Idle state timer in seconds (numeric)
-        # act_threshold / term_threshold: Traffic thresholds 
-
-## Usage Scenarios:
-   # Create new OOS profiles: Define oos_profiles as above
-   # Use existing OOS profiles only: Skip this section and reference them in edit/delete playbooks
-=======
-# 2. Use existing BDoS profiles only: Skip this section and reference them elsewhere
->>>>>>> 1365c4fd
+# 2. Use existing BDoS profiles only: Skip this section and reference them elsewhere