---
# delete_vars.yml.example - Template for deleting network class variables
# Copy this file to delete_vars.yml and customize with your environment details


########################### Target DefensePro Devices ######################
# Target DefensePro devices - add or remove IP addresses as needed
dp_ip:
  - "10.105.192.32"
  # - "10.105.192.33"
  # - "10.105.192.34"


########################## Network Class Deletions ##########################
# Define the network class groups to delete
# To get the list of network classes to delete and their indices, use the get_network_class module first
delete_networks:
  # Example: Delete specific network groups from "egor_test_net"
  - {class_name: "egor_test_net", index: 0}
  - {class_name: "egor_test_net", index: 1}  
  - {class_name: "egor_test_net", index: 2}
  - {class_name: "egor_test_net", index: 3}
  
  # Example: Delete from different network classes
  # - {class_name: "web_servers", index: 0}
  # - {class_name: "database_servers", index: 0}

# Network Class Deletion Notes:
# - class_name: The name of the network class containing the group to delete
# - index: The sub-index of the network group within the class (as integer)
# - Use get_network_class module to discover existing classes and their current indices
# - The playbook will delete all combinations of dp_ip × delete_networks
# - Deletion is permanent - ensure you have backups if needed


########################## Connection Limit Deletions ##########################
# For connection limit profile and protection deletions, see sections below
# Use delete_cl_profiles.yml playbook for these operations

# Connection Limit Profile Deletions #############################
# OPTIONAL: Remove protections from profiles (without deleting the protection itself)
# Note: When the last protection is removed from a profile, the profile is automatically deleted

cl_profile_deletions:
  - profile_name: "cl_prof_egor_test10"
    protections:
      - "cl_prot_egor_test11"
      - "cl_prot_egor_test12"
  
  # - profile_name: "another_profile"
  #   protections:
  #     - "protection_to_remove"

# Connection Limit Protection Deletions ##########################
# OPTIONAL: Delete protections entirely (protection must not be in any profile)
# Important: Protection cannot be deleted if it's still associated with any profile

# The format supporting both names (strings) and indexes (integers)
cl_protection_deletions:
  - protections_to_delete:
      - "cl_prot_egor_test10"    # Delete by name (module will look up index)
      - "cl_prot_egor_test11"    # Delete by name (module will look up index)
      - 450156                   # Delete by index directly
      - 450157                   # Delete by index directly

# Connection Limit Deletion Notes 
# 1. Both sections (cl_profile_deletions and cl_protection_deletions) are OPTIONAL
# 2. You can define one, another or both
# 3. Order matters: Remove protections from profiles BEFORE deleting the protections themselves
# 4. Profile deletion is automatic when last protection is removed
# 5. Protection deletion: Support both names (strings) and indexes (integers) in the same list
#    - Names: Module automatically fetches current protections to map names to indexes  
#    - Indexes: Used directly for deletion

# Connection Limit Usage Patterns
# Pattern 1: Remove protections from profiles only (keep protections for reuse)
# - Define only cl_profile_deletions section
# - Skip cl_protection_deletions section

# Pattern 2: Delete protections entirely (must not be in any profile)
# - Define only cl_protection_deletions section  
# - Skip cl_profile_deletions section

# Pattern 3: Complete cleanup (remove from profiles AND delete protections)
# - Define both sections
# - Module will process profile deletions first, then protection deletions

# Pattern 4: Mixed operations
# - Remove some protections from profiles
# - Delete other standalone protections
# - Define both sections with different protection names

###################### BDOS Profile Deletions ##########################
# Define BDOS profiles to delete on each device
bdos_profiles:
  - name: "bdos_profile_1"  # MANDATORY: Policy name to delete
  - name: "bdos_profile_2"

# BDoS Profile Deletion Notes:
# - name: The name of the BDoS profile to delete (as configured on the device)
# - The playbook will delete all combinations of dp_ip × bdos_profiles
# - Deletion is permanent - ensure you have backups if needed
# - If a BDoS profile is attached to protections or policies, ensure it is detached before deletion
# - Use the get_bdos_profiles module (if available) to discover existing BDoS profiles
# - Order of operations: Remove BDoS profile from all associations before deleting the profile itself
# - You can mix BDoS profile deletions with other deletions in the same playbook run

##################### DNS Profile Deletions #######################
# OPTIONAL: Remove DNS profiles from devices
# Note: Only specify profiles to delete by name

delete_dns_profiles:
  - name: "dns_profile_10"  # MANDATORY: Policy name to delete
  - name: "dns_profile_2"


## DNS Profile Deletion Notes:
# - name: The exact name of the DNS profile to delete
# - Only specify the profiles you want to remove; all others remain untouched
# - Use get_dns_profile module to discover existing profiles
# - The playbook will delete all combinations of dp_ip × dns_profile_deletions
# - Deletion is permanent – ensure you have backups or exported configurations if needed

  ###################### SSL Object Deletions ##########################
# vars/delete_vars.yml
# List of DefensePro devices where SSL objects will be deleted
# SSL objects to delete (by name)
delete_ssl_objects:
  - name: server1
  - name: server2

###################### HTTPS Profile Deletions ##########################
# Define BDOS profiles to delete on each device
delete_https_profiles:
  - name: "https_profile_1"             # Must exactly match the profile name on the device
  - name: "https_profile_2"

## HTTPS Profile Deletion Notes:
# - name: The exact name of the HTTPS profile to delete
# - Only specify the profiles you want to remove; all others remain untouched
# - Use get_https_profile module to discover existing profiles
# - The playbook will delete all combinations of dp_ip × https_profile_deletions
# - Deletion is permanent – ensure you have backups or exported configurations if needed

########################## Traffic Filter Deletions ##########################

# delete_vars.yml
# Structure must match what the module expects: "profiles" and "protections"

delete_traffic_filters:
  profiles:
    - name: "TF_PROFILE_1"
    - name: "TF_PROFILE_2"

  protections:
    - profile_name: "TF_PROFILE_1"
      name: "TF_PROT_1"
    - profile_name: "TF_PROFILE_2"
      name: "TF_PROT_2"
    
  # you can delete multiple profiles and protections in one run.
  # either you can delete just protections, or both.
  
########################## Security Policy Deletions ########################
# Define security policies to delete
# Two deletion modes supported:
# 1. "policy_only" - Delete only the security policy (default, safer)
# 2. "policy_and_profiles" - Delete policy and attempt cleanup of associated profiles

delete_security_policies:
  # Example: Simple policy deletion (recommended for most cases)
  - policy_name: "test_security_policy"           # MANDATORY: Policy name to delete
    deletion_mode: "policy_only"                  # OPTIONAL: Default deletion mode
  
  # Example: Complex deletion with profile cleanup
  - policy_name: "old_security_policy"           # MANDATORY: Policy name to delete
    deletion_mode: "policy_and_profiles"          # OPTIONAL: Also attempts profile cleanup(if not in use by other policies)
  
  # Example: Using default deletion mode (policy_only)
  # - policy_name: "another_policy"               # deletion_mode defaults to "policy_only"

# Security Policy Deletion Notes:
# - policy_name: MANDATORY - Must be an existing security policy name
# - deletion_mode: OPTIONAL - Controls deletion behavior:
#   * "policy_only" (default): Simple DELETE on policy endpoint
#   * "policy_and_profiles": Uses complex deletion endpoint that may clean up profiles
<<<<<<< HEAD

################################## SYN Profile Deletions ###############################

# Define which SYN profiles to update by removing specific protections
# Important: Removing a protection from a profile does NOT delete the protection itself
#            — it just detaches it from that profile.

syn_profile_deletions:
  - profile_name: "SYN_PROFILE_1"            # Profile to update
    protections:
      - protection_name: "SYN_PROT_1"        # Remove this protection from the profile
      #- protection_name: "SYN_PROT_2"       # Example: Uncomment to remove additional protection(s)

  - profile_name: "SYN_PROFILE_2"
    protections:
      - protection_name: "SYN_PROT_2"        # Remove protection from this profile

# Notes for SYN Profile Deletions:
# - profile_name: REQUIRED — must match exactly the profile name on DefensePro
# - protections: REQUIRED — list of protection(s) to detach from the profile
# - Protection removal is by name, module will map to the correct index automatically
# - If the last protection is removed, the profile itself is automatically deleted
# - This section is OPTIONAL if you only want to delete protections entirely

### SYN Protection Deletions 

# Delete SYN protections entirely (must not be attached to any profile)
# Can be specified either by name (string) or index (integer)

syn_protection_deletions:
  - protections_to_delete:
      - "SYN_PROT_1"             # Delete by name (will be mapped to index)
      - "SYN_PROT_2"             # Delete by name (will be mapped to index)
      # - 500045                 # Example: delete by index directly
      # - 500046                 # Example: another direct index delete

# Notes for SYN Protection Deletions:
# 1. A protection cannot be deleted while it is still attached to a profile
# 2. Names: Module will look up and resolve to the correct protection index
# 3. Indexes: Can be used directly if known (faster, no lookup)
# 4. Order matters: Profile deletions run before protection deletions
# Pattern 1: Remove protections from profiles only (keep protections for reuse)
#   → Define syn_profile_deletions, skip syn_protection_deletions
#
# Pattern 2: Delete protections entirely (must not be in profiles)
#   → Define syn_protection_deletions, skip syn_profile_deletions
#
# Pattern 3: Complete cleanup (remove protections from profiles + delete protections)
#   → Define both sections; module will process profiles first, then protections
#
# Pattern 4: Mixed operations
#   → Remove some protections from profiles, delete others entirely
#   → Define both sections with different protection names
=======
>>>>>>> 09c33dd9
<|MERGE_RESOLUTION|>--- conflicted
+++ resolved
@@ -141,50 +141,6 @@
 # - Use get_https_profile module to discover existing profiles
 # - The playbook will delete all combinations of dp_ip × https_profile_deletions
 # - Deletion is permanent – ensure you have backups or exported configurations if needed
-
-########################## Traffic Filter Deletions ##########################
-
-# delete_vars.yml
-# Structure must match what the module expects: "profiles" and "protections"
-
-delete_traffic_filters:
-  profiles:
-    - name: "TF_PROFILE_1"
-    - name: "TF_PROFILE_2"
-
-  protections:
-    - profile_name: "TF_PROFILE_1"
-      name: "TF_PROT_1"
-    - profile_name: "TF_PROFILE_2"
-      name: "TF_PROT_2"
-    
-  # you can delete multiple profiles and protections in one run.
-  # either you can delete just protections, or both.
-  
-########################## Security Policy Deletions ########################
-# Define security policies to delete
-# Two deletion modes supported:
-# 1. "policy_only" - Delete only the security policy (default, safer)
-# 2. "policy_and_profiles" - Delete policy and attempt cleanup of associated profiles
-
-delete_security_policies:
-  # Example: Simple policy deletion (recommended for most cases)
-  - policy_name: "test_security_policy"           # MANDATORY: Policy name to delete
-    deletion_mode: "policy_only"                  # OPTIONAL: Default deletion mode
-  
-  # Example: Complex deletion with profile cleanup
-  - policy_name: "old_security_policy"           # MANDATORY: Policy name to delete
-    deletion_mode: "policy_and_profiles"          # OPTIONAL: Also attempts profile cleanup(if not in use by other policies)
-  
-  # Example: Using default deletion mode (policy_only)
-  # - policy_name: "another_policy"               # deletion_mode defaults to "policy_only"
-
-# Security Policy Deletion Notes:
-# - policy_name: MANDATORY - Must be an existing security policy name
-# - deletion_mode: OPTIONAL - Controls deletion behavior:
-#   * "policy_only" (default): Simple DELETE on policy endpoint
-#   * "policy_and_profiles": Uses complex deletion endpoint that may clean up profiles
-<<<<<<< HEAD
 
 ################################## SYN Profile Deletions ###############################
 
@@ -238,5 +194,47 @@
 # Pattern 4: Mixed operations
 #   → Remove some protections from profiles, delete others entirely
 #   → Define both sections with different protection names
-=======
->>>>>>> 09c33dd9
+
+
+########################## Traffic Filter Deletions ##########################
+
+# delete_vars.yml
+# Structure must match what the module expects: "profiles" and "protections"
+
+delete_traffic_filters:
+  profiles:
+    - name: "TF_PROFILE_1"
+    - name: "TF_PROFILE_2"
+
+  protections:
+    - profile_name: "TF_PROFILE_1"
+      name: "TF_PROT_1"
+    - profile_name: "TF_PROFILE_2"
+      name: "TF_PROT_2"
+    
+  # you can delete multiple profiles and protections in one run.
+  # either you can delete just protections, or both.
+  
+########################## Security Policy Deletions ########################
+# Define security policies to delete
+# Two deletion modes supported:
+# 1. "policy_only" - Delete only the security policy (default, safer)
+# 2. "policy_and_profiles" - Delete policy and attempt cleanup of associated profiles
+
+delete_security_policies:
+  # Example: Simple policy deletion (recommended for most cases)
+  - policy_name: "test_security_policy"           # MANDATORY: Policy name to delete
+    deletion_mode: "policy_only"                  # OPTIONAL: Default deletion mode
+  
+  # Example: Complex deletion with profile cleanup
+  - policy_name: "old_security_policy"           # MANDATORY: Policy name to delete
+    deletion_mode: "policy_and_profiles"          # OPTIONAL: Also attempts profile cleanup(if not in use by other policies)
+  
+  # Example: Using default deletion mode (policy_only)
+  # - policy_name: "another_policy"               # deletion_mode defaults to "policy_only"
+
+# Security Policy Deletion Notes:
+# - policy_name: MANDATORY - Must be an existing security policy name
+# - deletion_mode: OPTIONAL - Controls deletion behavior:
+#   * "policy_only" (default): Simple DELETE on policy endpoint
+#   * "policy_and_profiles": Uses complex deletion endpoint that may clean up profiles
