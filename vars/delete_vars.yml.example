--- conflicted
+++ resolved
@@ -89,43 +89,3 @@
 # - Remove some protections from profiles
 # - Delete other standalone protections
 # - Define both sections with different protection names
-
-<<<<<<< HEAD
-###################### BDOS Profile Deletions ##########################
-# Define BDoS profiles to delete by name
-delete_bdos_profiles:
-  - name: "bdos_profile_1"  # MANDATORY: Profile name to delete
-  - name: "bdos_profile_2"  # Add more profiles as needed
-
-# Notes:
-# - Each entry must include the 'name' key
-# - Only profiles listed here will be deleted
-# - If list is empty, no BDoS profiles will be deleted
-# - Deletion is irreversible on the device, use with caution
-=======
-
-########################## Security Policy Deletions ########################
-# Define security policies to delete
-# Two deletion modes supported:
-# 1. "policy_only" - Delete only the security policy (default, safer)
-# 2. "policy_and_profiles" - Delete policy and attempt cleanup of associated profiles
-
-delete_security_policies:
-  # Example: Simple policy deletion (recommended for most cases)
-  - policy_name: "test_security_policy"           # MANDATORY: Policy name to delete
-    deletion_mode: "policy_only"                  # OPTIONAL: Default deletion mode
-  
-  # Example: Complex deletion with profile cleanup
-  - policy_name: "old_security_policy"           # MANDATORY: Policy name to delete
-    deletion_mode: "policy_and_profiles"          # OPTIONAL: Also attempts profile cleanup(if not in use by other policies)
-  
-  # Example: Using default deletion mode (policy_only)
-  # - policy_name: "another_policy"               # deletion_mode defaults to "policy_only"
-
-# Security Policy Deletion Notes:
-# - policy_name: MANDATORY - Must be an existing security policy name
-# - deletion_mode: OPTIONAL - Controls deletion behavior:
-#   * "policy_only" (default): Simple DELETE on policy endpoint
-#   * "policy_and_profiles": Uses complex deletion endpoint that may clean up profiles
-# 
->>>>>>> 50acbaf8
