--- conflicted
+++ resolved
@@ -90,42 +90,8 @@
 # - Delete other standalone protections
 # - Define both sections with different protection names
 
-<<<<<<< HEAD
-####################### BDoS Profile Deletions ##################
-# OPTIONAL: Remove BDoS profiles from devices
-# Note: Only specify profiles to delete by name
-
-bdos_profiles:
-  - profile_name: "BDOS_Profile_50"
-  - profile_name: "BDOS_Profile_51"
-
-## BDoS Profile Deletion Notes:
-- profile_name: The exact name of the BDoS profile to delete
-- Only specify the profiles you want to remove; all others remain untouched
-- Use get_bdos_profile module to discover existing profiles
-- The playbook will delete all combinations of dp_ip × bdos_profile_deletions
-- Deletion is permanent – ensure you have backups or exported configurations if needed
-
-##################### DNS Profile Deletions #######################
-# OPTIONAL: Remove DNS profiles from devices
-# Note: Only specify profiles to delete by name
-
-dns_profiles:
-  - profile_name: "DNS_Profile_50"
-  - profile_name: "DNS_Profile_51"
-
-
-## DNS Profile Deletion Notes:
-- profile_name: The exact name of the DNS profile to delete
-- Only specify the profiles you want to remove; all others remain untouched
-- Use get_dns_profile module to discover existing profiles
-- The playbook will delete all combinations of dp_ip × dns_profile_deletions
-- Deletion is permanent – ensure you have backups or exported configurations if needed
-
-=======
->>>>>>> 1365c4fd
 ###################### BDOS Profile Deletions ##########################
-# Define DNS profiles to delete on each device
+# Define BDOS profiles to delete on each device
 bdos_profiles:
   - name: "bdos_profile_1"  # MANDATORY: Policy name to delete
   - name: "bdos_profile_2"
@@ -138,23 +104,6 @@
 # - Use the get_bdos_profiles module (if available) to discover existing BDoS profiles
 # - Order of operations: Remove BDoS profile from all associations before deleting the profile itself
 # - You can mix BDoS profile deletions with other deletions in the same playbook run
-<<<<<<< HEAD
-
-
-##################### OOS Profile Deletions #######################
-# Define OOS profiles to delete on each device
-oos_profiles:
-  - name: "OOS_Profile_1"             # Must exactly match the profile name on the device
-  - name: "OOS_Profile_2"
-
-## OOS Profile Deletion Notes:
-# - profile_name: The exact name of the OOS profile to delete
-# - Only specify the profiles you want to remove; all others remain untouched
-# - Use get_oos_profile module to discover existing profiles
-# - The playbook will delete all combinations of dp_ip × oos_profile_deletions
-# - Deletion is permanent – ensure you have backups or exported configurations if needed
-=======
->>>>>>> 1365c4fd
 
 ########################## Security Policy Deletions ########################
 # Define security policies to delete
@@ -178,8 +127,4 @@
 # - policy_name: MANDATORY - Must be an existing security policy name
 # - deletion_mode: OPTIONAL - Controls deletion behavior:
 #   * "policy_only" (default): Simple DELETE on policy endpoint
-<<<<<<< HEAD
-#   * "policy_and_profiles": Uses complex deletion endpoint that may clean up profiles#   * "policy_and_profiles": Uses complex deletion endpoint that may clean up profiles
-=======
-#   * "policy_and_profiles": Uses complex deletion endpoint that may clean up profiles
->>>>>>> 1365c4fd
+#   * "policy_and_profiles": Uses complex deletion endpoint that may clean up profiles