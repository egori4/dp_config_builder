---
# edit_vars.yml.example - Template for editing profiles variables
# Copy this file to edit_vars.yml and customize with your environment details

# Target DefensePro devices - add or remove IP addresses as needed
dp_ip:
  - "10.105.192.32"
  # - "10.105.192.33"
  # - "10.105.192.34"

# Define the network class groups to edit
# Each entry specifies which class_name, index, and new values to apply
# To get the current network class structure and indices, use the get_network_class module first
edit_networks:
  # Example: Edit index 2 of "egor_test_net" to have address 100.1.117.0/27
  - {class_name: "egor_test_net", index: 2, address: "100.1.117.0", mask: "27"}
  
  # Example: Edit index 1 of "egor_test_net" to have address 100.16.10.0/24  
  - {class_name: "egor_test_net", index: 1, address: "100.16.10.0", mask: "24"}
  
  # Example: Edit index 0 with subnet mask in dotted decimal notation
  # - {class_name: "egor_test_net", index: 0, address: "192.168.100.0", mask: "255.255.255.0"}
  
  # Example: Edit different network class
  # - {class_name: "another_net_class", index: 0, address: "10.0.0.0", mask: "255.255.255.0"}
  
  # Add more entries as needed - the playbook will process all combinations of dp_ip × edit_networks

# Notes for Network Classes:
# - class_name: Must be an existing network class name
# - index: The sub-index of the network group within the class (starting from 0)
# - address: The new network address to assign
# - mask: Can be CIDR notation (e.g., "24") or dotted decimal (e.g., "255.255.255.0")
# - Use get_network_class module to discover existing classes and their current indices

################################## Connection Limit Protections Variables ###############################
# Define connection limit protections to edit
# Each protection requires protection_index (mandatory) to identify which protection to edit
# Protection_index can be found either by checking on DefensePro UI Protections-> Connection Limit protections menu or by running get_cl_protections.yml playbook
# Only specify parameters you want to change - unspecified parameters remain unchanged
edit_cl_protections:
  # Example: Edit protection index 450001, changing multiple parameters
  - protection_index: 450001               # Protection index to edit (MANDATORY - starts from 450001)
    protection_name: "HTTP Protection"      # Descriptive name for documentation (optional)
    protocol: "tcp"                        # Protocol: tcp, udp (optional - only if changing)
    threshold: "500"                       # Connection rate threshold as string (optional - only if changing)
    app_port_group: "http"                 # Application port group - lowercase (optional - only if changing)
    tracking_type: "src_ip"                # Tracking: src_ip, dst_ip, src_and_dest_ip, dst_ip_and_port (optional)
    action: "drop"                         # Action: drop, report_only (optional - only if changing)
    packet_report: "enable"                # Packet reporting: enable, disable (optional - only if changing)
    protection_type: "cps"                 # Protection type: cps, concurrent_connections (optional - only if changing)

  # Example: Edit protection index 450003, changing only specific parameters
  # - protection_index: 450003             # Another protection to edit
  #   protection_name: "SMTP Protection"    # Descriptive name
  #   protocol: "tcp"                      # Protocol type
  #   threshold: "200"                     # Connection limit threshold
  #   app_port_group: "smtp"               # Application port group (or leave empty "" for all ports)
  #   tracking_type: "dst_ip"              # Tracking type
  #   action: "report_only"                # Action mode
  #   packet_report: "disable"             # Packet reporting setting
  #   protection_type: "concurrent_connections" # Protection detection type

  # Example: Edit protection index 450005, changing minimal parameters
  # - protection_index: 450005             # Yet another protection
  #   threshold: "1000"                    # Only change the threshold
  #   action: "drop"                       # Only change the action
  #   # All other parameters remain unchanged

  # Add more protection entries as needed

# Notes for Connection Limit Protections:
# - protection_index: MANDATORY - identifies which protection to edit (get from DefensePro UI or future get_cl_protections.yml)
#   Connection limit protection indexes start from 450001 and increment upward
# - protection_name: Optional descriptive label for documentation
# - Only specify parameters you want to change - unspecified parameters keep their current values
# 
# ALL SUPPORTED Connection Limit Protections PARAMETERS with user-friendly values:
# - protocol: "tcp", "udp" (Protocol type)
# - threshold: "number" (Connection limit threshold as string, e.g., "500", "1000")
# - app_port_group: "http", "https", "smtp", "dns", "ftp", "imap" or custom port, "" for all ports (must be lowercase)
# - tracking_type: "src_ip", "dst_ip", "src_and_dest_ip", "dst_ip_and_port" (What to track for limiting)
# - action: "drop", "report_only" (Action when threshold exceeded)
# - packet_report: "enable", "disable" (Detailed packet reporting)
# - protection_type: "cps", "concurrent_connections" (Detection type: Connections Per Second vs Total Active Connections)


 ################################## BDoS Profile Edit Variables ###############################
# Define BDoS profiles to edit
# Each profile requires profile_name (mandatory) to identify which profile to edit
# Only specify parameters you want to change - unspecified parameters remain unchanged
# Note - If you are editing bandwidth and quota same time then you have to run the playbook twice. 
bdos_profiles:
  - name: "BDOS_Profile_50"
    params:
      action: "report_only"                  # report_only/block_&_report
      syn_flood: "enable"                    # enable/disable
      udp_flood: "enable"                    # enable/disable
      igmp_flood: "enable"                 # enable/disable
      icmp_flood: "enable"                   # enable/disable
      tcp_ack_fin_flood: "enable"          # enable/disable
      tcp_rst_flood: "enable"              # enable/disable
      tcp_syn_ack_flood: "enable"          # enable/disable
      tcp_frag_flood: "enable"             # enable/disable
      udp_frag_flood: "enable"             # enable/disable
      inbound_traffic: 1000000               # 1 to 1342177280
      outbound_traffic: 500000               # 1 to 1342177280
      tcp_in_quota: 80                        # 0-100
      udp_in_quota: 50
      icmp_in_quota: 10
      igmp_in_quota: 50
      tcp_out_quota: 80
      udp_out_quota: 50
      icmp_out_quota: 10
      igmp_out_quota: 50
      transparent_optimization: "enable"        # enable/disable
      packet_report: "enable"                   # enable/disable
      burst_attack: "enable"                   # enable/disable
      maximum_interval_between_bursts: 32       # minutes
      learning_suppression_threshold: 10        # 0-50
      footprint_strictness: "medium"            # low/medium/high
      udp_packet_rate_detection_sensitivity: "medium"    # ignore/low/medium/high
      bdos_rate_limit: "user_defined"           # disable/normal_edge/suspect_edge/user_defined
      user_defined_rate_limit: 500              # 0-4000
      user_defined_rate_limit_unit: "mbps"      # kbps/mbps/gbps
      adv_udp_detection: "enable"               # enable/disable


  # Example: Edit minimal parameters of another BDoS profile
  # - profile_name: "BDOS_Profile_75"
  #   action: "report_only"
  #   inbound_traffic: 1500000
  #   outbound_traffic: 750000

# Notes for BDoS Profiles:
# - profile_name: Mandatory - exact profile name to edit (get from DefensePro UI)
# - Only specify parameters you want to change - unspecified parameters keep their current values
#
# ALL SUPPORTED BDoS PROFILE PARAMETERS:
# - action: "report_only", "block_&_report"
# - *_flood: "enable", "disable" (Enable or disable detection for specific flood types)
# - inbound_traffic / outbound_traffic: Max traffic allowed (bps)
# - *_in_quota / *_out_quota: Traffic quota per protocol (%)
# - transparent_optimization: "enable", "disable"
# - packet_report: "enable", "disable"
# - burst_attack: "enable", "disable"
# - maximum_interval_between_bursts: Interval in minutes
# - learning_suppression_threshold: 0-50
# - footprint_strictness: "low", "medium", "high"
# - udp_packet_rate_detection_sensitivity: "Ignore_or_Disable", "low", "medium", "high"
# - bdos_rate_limit: "disable", "normal_edge", "suspect_edge", "user_defined"
# - user_defined_rate_limit: Numeric value 0-4000 (only if user_defined)
# - user_defined_rate_limit_unit: "kbps", "mbps", "gbps"
# - adv_udp_detection: "enable", "disable"


################################## DNS Profile Edit Variables ###############################
# Define DNS profiles to edit
# Each profile requires name (mandatory) to identify which profile to edit
# Only specify parameters you want to change - unspecified parameters remain unchanged
# Note - If you are editing QPS and quota same time then you have to run the playbook twice. 
# DNS profiles to configure
edit_dns_profiles:
  - name: "dns_profile_10"
    params:
      # Core settings
      action: "block_and_report"              # ENUM: report_only, block_and_report
      expected_qps: 4000                      # Expected QPS (0–400M)
      max_allow_qps: 7000                     # Maximum allowed QPS
      manual_trigger: "disable"               # ENUM: enable, disable
      footprint_strictness: "medium"          # ENUM: low, medium, high
      packet_report: "enable"                 # ENUM: enable, disable
      learning_suppression_threshold: 25      # Range: 0–50
      sig_rate_lim_target: 10                 # Range: 0-100 in %

      # DNS quotas
      a_quota: 50                             # A-record quota %
      mx_quota: 20                            # MX-record quota %
      ptr_quota: 12                           # PTR-record quota %
      aaaa_quota: 15                          # AAAA-record quota %
      text_quota: 2                           # TXT-record quota %
      soa_quota: 1                            # SOA-record quota %
      naptr_quota: 1                          # NAPTR-record quota %
      srv_quota: 1                            # SRV-record quota %
      other_quota: 1                          # Other-record quota %

      # Status toggles (use enable/disable instead of numeric)
      a_status: "enable"
      mx_status: "enable"
      ptr_status: "enable"
      aaaa_status: "enable"
      text_status: "enable"
      soa_status: "enable"
      naptr_status: "enable"
      srv_status: "enable"
      other_status: "enable"

      # Manual trigger thresholds
      manual_trigger_act_thresh: 0
      manual_trigger_term_thresh: 0

### Notes for DNS Profiles:
# name: Mandatory – exact profile name to edit (get from DefensePro UI)
# Only specify parameters you want to change – unspecified parameters keep their current values
# Supported DNS Profile Parameters:
#   action: report_only / block_and_report
#   expected_qps, max_allow_qps: numeric thresholds
#   manual_trigger and related fields: enable/disable and thresholds
#   packet_report: enable/disable
#   footprint_strictness: low, medium, high
#   learning_suppression_threshold: 0–50
#   query_name_sensitivity: low, medium, high
#   subdomains_wl_learning: enable/disable
#   Quotas: a_quota, mx_quota, ptr_quota, aaaa_quota, text_quota, soa_quota, naptr_quota, srv_quota, other_quota (0–100)
#   Status toggles: a_status, mx_status, ptr_status, aaaa_status, text_status, soa_status, naptr_status, srv_status, other_status (enable/disable)


################################## OOS Profile Edit Variables ###############################
# Define OOS profiles to edit
# Each profile requires name (mandatory) to identify which profile to edit
# Only specify parameters you want to change - unspecified parameters remain unchanged

oos_profiles:
  # Example: Edit OOS profile "oos_profile_50", changing multiple parameters
  - name: "OOS_Profile_1"                  # Mandatory: exact profile name
    params:
      action: block_and_report             # Options: report_only, block_and_report
      act_threshold: 5000                  # Optional numeric threshold      
      term_threshold: 4000                 # Optional numeric threshold
      risk: "high"                         # Options: info,low, medium, high
      idle_state: "enable"                 # Options: enable, disable
      syn_ack_allow: enable                # Options: enable, disable
      packet_report: enable                # Options: enable, disable
      idle_state: disable                  # Options: enable, disable
      idle_state_bandwidth_threshold: 10000 # Optional numeric threshold
      idle_state_timer: 10                  # Optional numeric threshold

  # Example: Minimal update for another OOS profile
  #- name: "OOS_Profile_1"                  # Mandatory: exact profile name
  #  params:
  #    action: block_and_report             # Options: report_only, block_and_report
  #    act_threshold: 5000                  # Optional numeric threshold      
  #    term_threshold: 4000 

# Notes for OOS Profiles:

# name: Mandatory – exact profile name to edit (use get_oos_profile to verify)
# Only specify parameters you want to change – unspecified parameters remain unchanged
# Supported OOS Profile Parameters:
        # action: report_only / block_and_report
        # syn_ack_allow: enable / disable
        # packet_report: enable / disable
        # idle_state: enable / disable
        # idle_state_bandwidth_threshold: numeric value
        # idle_state_timer: numeric value
        # act_threshold: numeric value
        # term_threshold: numeric value

<<<<<<< HEAD
################################## SSL Object Edit Variables ###############################

# Define SSL objects to edit
# Each SSL object requires ssl_object_name (mandatory) to identify which object to edit
# Only specify parameters you want to change – unspecified parameters remain unchanged
edit_ssl_objects:
  - ssl_object_name: "server1"                   # Mandatory: exact SSL object name
    ssl_object_profile: "enable"                 # Options: enable, disable
    ip_address: "155.1.102.9"                    # Mandatory if changing IP
    Port: 443                                    # Optional – default: 443
    add_certificate: ""                          # Optional – certificate name to add 
    remove_certificate: ""                       # Optional – certificate name to remove
    front_sslv3: "disable"                       # Options: enable, disable
    front_tls1.0: "disable"                      # Options: enable, disable
    front_tls1.1: "disable"                      # Options: enable, disable
    front_tls1.2: "enable"                       # Options: enable, disable
    front_tls1.3: "enable"                       # Options: enable, disable
    bk_end_dcrypt: "enable"                      # Options: enable, disable
    bk_end_sslv3: "disable"                      # Options: enable, disable
    bk_end_tls1.0: "disable"                     # Options: enable, disable
    bk_end_tls1.1: "enable"                      # Options: enable, disable
    bk_end_tls1.2: "enable"                      # Options: enable, disable
    bk_end_tls1.3: "enable"                      # Options: enable, disable
    bk_end_port: 80                              # Optional – back-end port

### Notes for SSL Objects:
*** ssl_object_name ***: Mandatory – exact SSL object name to edit (use get_ssl_object to verify)
# Only specify parameters you want to change – unspecified parameters remain unchanged
# Supported SSL Object Parameters:
# ssl_object_profile: enable / disable
# IP_Address: IP of the server
# Port: TCP port (default: 443)
# add_certificate / remove_certificate: certificate management
# front_sslv3, front_tls1.0, front_tls1.1, front_tls1.2, front_tls1.3: enable / disable
# cipher_suite: enable / disable
# front_user_cipher: custom front-end cipher string
# bk_end_decrypt: enable / disable
# bk_end_sslv3, bk_end_tls1.0, bk_end_tls1.1, bk_end_tls1.2, bk_end_tls1.3: enable / disable
# bk_cipher: enable / disable
# bk_user_cipher: custom back-end cipher string
# bk_end_port: back-end TCP port
=======
################################## HTTPS Profile Edit Variables ###############################
# Define HTTPS profiles to edit
# Each profile requires name (mandatory) to identify which profile to edit
# Only specify parameters you want to change - unspecified parameters remain unchanged

edit_https_profiles:
  - name: "https_profile_1"
    params:
      action: "report_only"   # report_only,block_and_report
      rate_limit: "2000"      # Packets per Second per Source
      https_authentication_on_suspect_sources: "enable"  # enable, disable
      https_authentication_on_all_sources: "enable"      # enable, disable
      rate_limit_status: "enable"                       # enable, disable
      packet_report: "disable"                          # enable, disable
      full_session_decryption: "disable"                # enable, disable
      #challenge_method: "javascript"                   # redirect_302, javascript

  # Example: Minimal update for another HTTPS profile
  # - name: "http_profile_25"
  #   params:
  #     action: report_only
  #     rate_limit: 20000

# Notes for HTTPS Profiles:
# SSL Decryption and Encryption should be enabled on the DP for challenge method to work
# name: Mandatory – exact profile name to edit (use get_https_profile to verify)
# Only specify parameters you want to change – unspecified parameters remain unchanged
#
# Supported HTTPS Profile Parameters:
#   action: report_only / block_and_report
#   rate_limit: numeric value (Packets per Second per Source)
#   selective_challenge: enable / disable
#   collective_challenge: enable / disable
#   challenge_method: redirect_302 / Javascript 
#   rate_limit_status: enable / disable
#   packet_report: enable / disable
#   full_session_decryption: enable / disable
>>>>>>> 22da8dea

################################## Security Policies Variables ###############################
# Define security policies to edit
# Each policy requires policy_name (mandatory) to identify which policy to edit
# Only specify parameters you want to change - unspecified parameters remain unchanged
edit_security_policies:
  # Example: Edit a security policy, changing priority and action
  - policy_name: "web_server_protection"    # Policy name to edit (MANDATORY)
    priority: "750"                         # Change priority to 750
    action: "block_and_report"                         # Change action to block and report mode
    state: "enable"                         # Ensure policy is enabled
    
  # Example: Edit another policy with network and profile changes
  # - policy_name: "database_protection"     # Another policy to edit
  #   src_network: "internal_networks"       # Change source network class
  #   dst_network: "database_servers"        # Change destination network class
  #   direction: "twoway"                    # Change to bidirectional
  #   connection_limit_profile: "db_limits"  # Bind connection limit profile
  #   bdos_profile: "database_bdos"          # Bind BDOS profile

  # Example: Edit policy to remove profile bindings
  # - policy_name: "temp_policy"             # Policy to modify
  #   connection_limit_profile: ""           # Remove connection limit profile binding
  #   signature_protection_profile: ""       # Remove signature protection binding
  #   state: "disable"                       # Disable the policy

  # Add more policy entries as needed

# Notes for Security Policies:
# - policy_name: MANDATORY - Must be an existing security policy name
# - Only specify parameters you want to change - unspecified parameters keep their current values
# - Use empty string ("") for profile bindings to remove existing bindings
# 
# ALL SUPPORTED Security Policy PARAMETERS with user-friendly values:
# Basic Configuration:
# - src_network: "network_class_name" or "any" (Source network class)
# - dst_network: "network_class_name" or "any" (Destination network class)  
# - direction: "oneway", "twoway", "bidirectional", "one_way", "two_way" (Traffic direction)
# - state: "enable", "disable", "enabled", "disabled", "active", "inactive" (Policy state)
# - action: "block_and_report", "report_only" (Action when triggered)
# - priority: "number" (Priority value 1-1000, higher numbers = higher priority)
# - packet_reporting_status: "enable", "disable", "enabled", "disabled" (Packet reporting)
#
# Profile Bindings (use empty string "" to remove binding):
# - connection_limit_profile: "profile_name" (Connection limit profile)
# - bdos_profile: "profile_name" (BDOS/Network flood profile)
# - syn_protection_profile: "profile_name" (SYN protection profile)
# - dns_flood_profile: "profile_name" (DNS flood profile)
# - https_flood_profile: "profile_name" (HTTPS flood profile)
# - traffic_filters_profile: "profile_name" (Traffic filters profile)
# - signature_protection_profile: "profile_name" (Application security/AppSec profile)
# - ert_attackers_feed_profile: "profile_name" (ERT attackers feed profile)
# - geo_feed_profile: "profile_name" (Geo feed profile)
# - out_of_state_profile: "profile_name" (Out of state profile)<|MERGE_RESOLUTION|>--- conflicted
+++ resolved
@@ -256,7 +256,6 @@
         # act_threshold: numeric value
         # term_threshold: numeric value
 
-<<<<<<< HEAD
 ################################## SSL Object Edit Variables ###############################
 
 # Define SSL objects to edit
@@ -298,7 +297,7 @@
 # bk_cipher: enable / disable
 # bk_user_cipher: custom back-end cipher string
 # bk_end_port: back-end TCP port
-=======
+
 ################################## HTTPS Profile Edit Variables ###############################
 # Define HTTPS profiles to edit
 # Each profile requires name (mandatory) to identify which profile to edit
@@ -336,7 +335,6 @@
 #   rate_limit_status: enable / disable
 #   packet_report: enable / disable
 #   full_session_decryption: enable / disable
->>>>>>> 22da8dea
 
 ################################## Security Policies Variables ###############################
 # Define security policies to edit
