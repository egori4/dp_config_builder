--- conflicted
+++ resolved
@@ -88,18 +88,11 @@
 # Define BDoS profiles to edit
 # Each profile requires profile_name (mandatory) to identify which profile to edit
 # Only specify parameters you want to change - unspecified parameters remain unchanged
-<<<<<<< HEAD
-bdos_profiles:
-  - name: "BDOS_Profile_50"
-    params:
-      action: "report_only"                  # report_only/block_and_report
-=======
 # Note - If you are editing bandwidth and quota same time then you have to run the playbook twice. 
 bdos_profiles:
   - name: "BDOS_Profile_50"
     params:
       action: "report_only"                  # report_only/block_&_report
->>>>>>> 1365c4fd
       syn_flood: "enable"                    # enable/disable
       udp_flood: "enable"                    # enable/disable
       igmp_flood: "enable"                 # enable/disable
@@ -125,20 +118,13 @@
       maximum_interval_between_bursts: 32       # minutes
       learning_suppression_threshold: 10        # 0-50
       footprint_strictness: "medium"            # low/medium/high
-<<<<<<< HEAD
-      udp_ packet_rate_detection_sensitivit: low    # Ignore_or_Disable/low/medium/high
-=======
       udp_packet_rate_detection_sensitivity: "medium"    # ignore/low/medium/high
->>>>>>> 1365c4fd
       bdos_rate_limit: "user_defined"           # disable/normal_edge/suspect_edge/user_defined
       user_defined_rate_limit: 500              # 0-4000
       user_defined_rate_limit_unit: "mbps"      # kbps/mbps/gbps
       adv_udp_detection: "enable"               # enable/disable
 
-<<<<<<< HEAD
-=======
-
->>>>>>> 1365c4fd
+
   # Example: Edit minimal parameters of another BDoS profile
   # - profile_name: "BDOS_Profile_75"
   #   action: "report_only"
@@ -150,11 +136,7 @@
 # - Only specify parameters you want to change - unspecified parameters keep their current values
 #
 # ALL SUPPORTED BDoS PROFILE PARAMETERS:
-<<<<<<< HEAD
-# - action: "report_only", "block_and_report"
-=======
 # - action: "report_only", "block_&_report"
->>>>>>> 1365c4fd
 # - *_flood: "enable", "disable" (Enable or disable detection for specific flood types)
 # - inbound_traffic / outbound_traffic: Max traffic allowed (bps)
 # - *_in_quota / *_out_quota: Traffic quota per protocol (%)
@@ -170,7 +152,74 @@
 # - user_defined_rate_limit_unit: "kbps", "mbps", "gbps"
 # - adv_udp_detection: "enable", "disable"
 
-<<<<<<< HEAD
+################################## BDoS Profile Edit Variables ###############################
+# Define BDoS profiles to edit
+# Each profile requires profile_name (mandatory) to identify which profile to edit
+# Only specify parameters you want to change - unspecified parameters remain unchanged
+# Note - If you are editing bandwidth and quota same time then you have to run the playbook twice. 
+bdos_profiles:
+  - name: "BDOS_Profile_50"
+    params:
+      action: "report_only"                  # report_only/block_&_report
+      syn_flood: "enable"                    # enable/disable
+      udp_flood: "enable"                    # enable/disable
+      igmp_flood: "enable"                 # enable/disable
+      icmp_flood: "enable"                   # enable/disable
+      tcp_ack_fin_flood: "enable"          # enable/disable
+      tcp_rst_flood: "enable"              # enable/disable
+      tcp_syn_ack_flood: "enable"          # enable/disable
+      tcp_frag_flood: "enable"             # enable/disable
+      udp_frag_flood: "enable"             # enable/disable
+      inbound_traffic: 1000000               # 1 to 1342177280
+      outbound_traffic: 500000               # 1 to 1342177280
+      tcp_in_quota: 80                        # 0-100
+      udp_in_quota: 50
+      icmp_in_quota: 10
+      igmp_in_quota: 50
+      tcp_out_quota: 80
+      udp_out_quota: 50
+      icmp_out_quota: 10
+      igmp_out_quota: 50
+      transparent_optimization: "enable"        # enable/disable
+      packet_report: "enable"                   # enable/disable
+      burst_attack: "enable"                   # enable/disable
+      maximum_interval_between_bursts: 32       # minutes
+      learning_suppression_threshold: 10        # 0-50
+      footprint_strictness: "medium"            # low/medium/high
+      udp_packet_rate_detection_sensitivity: "medium"    # ignore/low/medium/high
+      bdos_rate_limit: "user_defined"           # disable/normal_edge/suspect_edge/user_defined
+      user_defined_rate_limit: 500              # 0-4000
+      user_defined_rate_limit_unit: "mbps"      # kbps/mbps/gbps
+      adv_udp_detection: "enable"               # enable/disable
+
+
+  # Example: Edit minimal parameters of another BDoS profile
+  # - profile_name: "BDOS_Profile_75"
+  #   action: "report_only"
+  #   inbound_traffic: 1500000
+  #   outbound_traffic: 750000
+
+# Notes for BDoS Profiles:
+# - profile_name: Mandatory - exact profile name to edit (get from DefensePro UI)
+# - Only specify parameters you want to change - unspecified parameters keep their current values
+#
+# ALL SUPPORTED BDoS PROFILE PARAMETERS:
+# - action: "report_only", "block_&_report"
+# - *_flood: "enable", "disable" (Enable or disable detection for specific flood types)
+# - inbound_traffic / outbound_traffic: Max traffic allowed (bps)
+# - *_in_quota / *_out_quota: Traffic quota per protocol (%)
+# - transparent_optimization: "enable", "disable"
+# - packet_report: "enable", "disable"
+# - burst_attack: "enable", "disable"
+# - maximum_interval_between_bursts: Interval in minutes
+# - learning_suppression_threshold: 0-50
+# - footprint_strictness: "low", "medium", "high"
+# - udp_packet_rate_detection_sensitivity: "Ignore_or_Disable", "low", "medium", "high"
+# - bdos_rate_limit: "disable", "normal_edge", "suspect_edge", "user_defined"
+# - user_defined_rate_limit: Numeric value 0-4000 (only if user_defined)
+# - user_defined_rate_limit_unit: "kbps", "mbps", "gbps"
+# - adv_udp_detection: "enable", "disable"
+
 
 ################################## DNS Profile Edit Variables ###############################
 # Define DNS profiles to edit
@@ -277,8 +326,6 @@
         # act_threshold: numeric value
         # term_threshold: numeric value
 
-=======
->>>>>>> 1365c4fd
 ################################## Security Policies Variables ###############################
 # Define security policies to edit
 # Each policy requires policy_name (mandatory) to identify which policy to edit
