---
# edit_vars.yml.example - Template for editing profiles variables
# Copy this file to edit_vars.yml and customize with your environment details

# Target DefensePro devices - add or remove IP addresses as needed
dp_ip:
  - "10.105.192.32"
  # - "10.105.192.33"
  # - "10.105.192.34"

# Define the network class groups to edit
# Each entry specifies which class_name, index, and new values to apply
# To get the current network class structure and indices, use the get_network_class module first
edit_networks:
  # Example: Edit index 2 of "egor_test_net" to have address 100.1.117.0/27
  - {class_name: "egor_test_net", index: 2, address: "100.1.117.0", mask: "27"}
  
  # Example: Edit index 1 of "egor_test_net" to have address 100.16.10.0/24  
  - {class_name: "egor_test_net", index: 1, address: "100.16.10.0", mask: "24"}
  
  # Example: Edit index 0 with subnet mask in dotted decimal notation
  # - {class_name: "egor_test_net", index: 0, address: "192.168.100.0", mask: "255.255.255.0"}
  
  # Example: Edit different network class
  # - {class_name: "another_net_class", index: 0, address: "10.0.0.0", mask: "255.255.255.0"}
  
  # Add more entries as needed - the playbook will process all combinations of dp_ip × edit_networks

# Notes for Network Classes:
# - class_name: Must be an existing network class name
# - index: The sub-index of the network group within the class (starting from 0)
# - address: The new network address to assign
# - mask: Can be CIDR notation (e.g., "24") or dotted decimal (e.g., "255.255.255.0")
# - Use get_network_class module to discover existing classes and their current indices

################################## Connection Limit Protections Variables ###############################
# Define connection limit protections to edit
# Each protection requires protection_index (mandatory) to identify which protection to edit
# Protection_index can be found either by checking on DefensePro UI Protections-> Connection Limit protections menu or by running get_cl_protections.yml playbook
# Only specify parameters you want to change - unspecified parameters remain unchanged
edit_cl_protections:
  # Example: Edit protection index 450001, changing multiple parameters
  - protection_index: 450001               # Protection index to edit (MANDATORY - starts from 450001)
    protection_name: "HTTP Protection"      # Descriptive name for documentation (optional)
    protocol: "tcp"                        # Protocol: tcp, udp (optional - only if changing)
    threshold: "500"                       # Connection rate threshold as string (optional - only if changing)
    app_port_group: "http"                 # Application port group - lowercase (optional - only if changing)
    tracking_type: "src_ip"                # Tracking: src_ip, dst_ip, src_and_dest_ip, dst_ip_and_port (optional)
    action: "drop"                         # Action: drop, report_only (optional - only if changing)
    packet_report: "enable"                # Packet reporting: enable, disable (optional - only if changing)
    protection_type: "cps"                 # Protection type: cps, concurrent_connections (optional - only if changing)

  # Example: Edit protection index 450003, changing only specific parameters
  # - protection_index: 450003             # Another protection to edit
  #   protection_name: "SMTP Protection"    # Descriptive name
  #   protocol: "tcp"                      # Protocol type
  #   threshold: "200"                     # Connection limit threshold
  #   app_port_group: "smtp"               # Application port group (or leave empty "" for all ports)
  #   tracking_type: "dst_ip"              # Tracking type
  #   action: "report_only"                # Action mode
  #   packet_report: "disable"             # Packet reporting setting
  #   protection_type: "concurrent_connections" # Protection detection type

  # Example: Edit protection index 450005, changing minimal parameters
  # - protection_index: 450005             # Yet another protection
  #   threshold: "1000"                    # Only change the threshold
  #   action: "drop"                       # Only change the action
  #   # All other parameters remain unchanged

  # Add more protection entries as needed

# Notes for Connection Limit Protections:
# - protection_index: MANDATORY - identifies which protection to edit (get from DefensePro UI or future get_cl_protections.yml)
#   Connection limit protection indexes start from 450001 and increment upward
# - protection_name: Optional descriptive label for documentation
# - Only specify parameters you want to change - unspecified parameters keep their current values
# 
# ALL SUPPORTED Connection Limit Protections PARAMETERS with user-friendly values:
# - protocol: "tcp", "udp" (Protocol type)
# - threshold: "number" (Connection limit threshold as string, e.g., "500", "1000")
# - app_port_group: "http", "https", "smtp", "dns", "ftp", "imap" or custom port, "" for all ports (must be lowercase)
# - tracking_type: "src_ip", "dst_ip", "src_and_dest_ip", "dst_ip_and_port" (What to track for limiting)
# - action: "drop", "report_only" (Action when threshold exceeded)
# - packet_report: "enable", "disable" (Detailed packet reporting)
# - protection_type: "cps", "concurrent_connections" (Detection type: Connections Per Second vs Total Active Connections)


 ################################## BDoS Profile Edit Variables ###############################
# Define BDoS profiles to edit
# Each profile requires profile_name (mandatory) to identify which profile to edit
# Only specify parameters you want to change - unspecified parameters remain unchanged
# Note - If you are editing bandwidth and quota same time then you have to run the playbook twice. 
bdos_profiles:
  - name: "BDOS_Profile_50"
    params:
      action: "report_only"                  # report_only/block_&_report
      syn_flood: "enable"                    # enable/disable
      udp_flood: "enable"                    # enable/disable
      igmp_flood: "enable"                 # enable/disable
      icmp_flood: "enable"                   # enable/disable
      tcp_ack_fin_flood: "enable"          # enable/disable
      tcp_rst_flood: "enable"              # enable/disable
      tcp_syn_ack_flood: "enable"          # enable/disable
      tcp_frag_flood: "enable"             # enable/disable
      udp_frag_flood: "enable"             # enable/disable
      inbound_traffic: 1000000               # 1 to 1342177280
      outbound_traffic: 500000               # 1 to 1342177280
      tcp_in_quota: 80                        # 0-100
      udp_in_quota: 50
      icmp_in_quota: 10
      igmp_in_quota: 50
      tcp_out_quota: 80
      udp_out_quota: 50
      icmp_out_quota: 10
      igmp_out_quota: 50
      transparent_optimization: "enable"        # enable/disable
      packet_report: "enable"                   # enable/disable
      burst_attack: "enable"                   # enable/disable
      maximum_interval_between_bursts: 32       # minutes
      learning_suppression_threshold: 10        # 0-50
      footprint_strictness: "medium"            # low/medium/high
      udp_packet_rate_detection_sensitivity: "medium"    # ignore/low/medium/high
      bdos_rate_limit: "user_defined"           # disable/normal_edge/suspect_edge/user_defined
      user_defined_rate_limit: 500              # 0-4000
      user_defined_rate_limit_unit: "mbps"      # kbps/mbps/gbps
      adv_udp_detection: "enable"               # enable/disable


  # Example: Edit minimal parameters of another BDoS profile
  # - profile_name: "BDOS_Profile_75"
  #   action: "report_only"
  #   inbound_traffic: 1500000
  #   outbound_traffic: 750000

# Notes for BDoS Profiles:
# - profile_name: Mandatory - exact profile name to edit (get from DefensePro UI)
# - Only specify parameters you want to change - unspecified parameters keep their current values
#
# ALL SUPPORTED BDoS PROFILE PARAMETERS:
# - action: "report_only", "block_&_report"
# - *_flood: "enable", "disable" (Enable or disable detection for specific flood types)
# - inbound_traffic / outbound_traffic: Max traffic allowed (bps)
# - *_in_quota / *_out_quota: Traffic quota per protocol (%)
# - transparent_optimization: "enable", "disable"
# - packet_report: "enable", "disable"
# - burst_attack: "enable", "disable"
# - maximum_interval_between_bursts: Interval in minutes
# - learning_suppression_threshold: 0-50
# - footprint_strictness: "low", "medium", "high"
# - udp_packet_rate_detection_sensitivity: "Ignore_or_Disable", "low", "medium", "high"
# - bdos_rate_limit: "disable", "normal_edge", "suspect_edge", "user_defined"
# - user_defined_rate_limit: Numeric value 0-4000 (only if user_defined)
# - user_defined_rate_limit_unit: "kbps", "mbps", "gbps"
# - adv_udp_detection: "enable", "disable"


################################## DNS Profile Edit Variables ###############################
# Define DNS profiles to edit
# Each profile requires name (mandatory) to identify which profile to edit
# Only specify parameters you want to change - unspecified parameters remain unchanged
# Note - If you are editing QPS and quota same time then you have to run the playbook twice. 
# DNS profiles to configure
edit_dns_profiles:
  - name: "dns_profile_10"
    params:
      # Core settings
      action: "block_and_report"              # ENUM: report_only, block_and_report
      expected_qps: 4000                      # Expected QPS (0–400M)
      max_allow_qps: 7000                     # Maximum allowed QPS
      manual_trigger: "disable"               # ENUM: enable, disable
      footprint_strictness: "medium"          # ENUM: low, medium, high
      packet_report: "enable"                 # ENUM: enable, disable
      learning_suppression_threshold: 25      # Range: 0–50
      sig_rate_lim_target: 10                 # Range: 0-100 in %

      # DNS quotas
      a_quota: 50                             # A-record quota %
      mx_quota: 20                            # MX-record quota %
      ptr_quota: 12                           # PTR-record quota %
      aaaa_quota: 15                          # AAAA-record quota %
      text_quota: 2                           # TXT-record quota %
      soa_quota: 1                            # SOA-record quota %
      naptr_quota: 1                          # NAPTR-record quota %
      srv_quota: 1                            # SRV-record quota %
      other_quota: 1                          # Other-record quota %

      # Status toggles (use enable/disable instead of numeric)
      a_status: "enable"
      mx_status: "enable"
      ptr_status: "enable"
      aaaa_status: "enable"
      text_status: "enable"
      soa_status: "enable"
      naptr_status: "enable"
      srv_status: "enable"
      other_status: "enable"

      # Manual trigger thresholds
      manual_trigger_act_thresh: 0
      manual_trigger_term_thresh: 0

### Notes for DNS Profiles:
# name: Mandatory – exact profile name to edit (get from DefensePro UI)
# Only specify parameters you want to change – unspecified parameters keep their current values
# Supported DNS Profile Parameters:
#   action: report_only / block_and_report
#   expected_qps, max_allow_qps: numeric thresholds
#   manual_trigger and related fields: enable/disable and thresholds
#   packet_report: enable/disable
#   footprint_strictness: low, medium, high
#   learning_suppression_threshold: 0–50
#   query_name_sensitivity: low, medium, high
#   subdomains_wl_learning: enable/disable
#   Quotas: a_quota, mx_quota, ptr_quota, aaaa_quota, text_quota, soa_quota, naptr_quota, srv_quota, other_quota (0–100)
#   Status toggles: a_status, mx_status, ptr_status, aaaa_status, text_status, soa_status, naptr_status, srv_status, other_status (enable/disable)


################################## OOS Profile Edit Variables ###############################
# Define OOS profiles to edit
# Each profile requires name (mandatory) to identify which profile to edit
# Only specify parameters you want to change - unspecified parameters remain unchanged

oos_profiles:
  # Example: Edit OOS profile "oos_profile_50", changing multiple parameters
  - name: "OOS_Profile_1"                  # Mandatory: exact profile name
    params:
      action: block_and_report             # Options: report_only, block_and_report
      act_threshold: 5000                  # Optional numeric threshold      
      term_threshold: 4000                 # Optional numeric threshold
      risk: "high"                         # Options: info,low, medium, high
      idle_state: "enable"                 # Options: enable, disable
      syn_ack_allow: enable                # Options: enable, disable
      packet_report: enable                # Options: enable, disable
      idle_state: disable                  # Options: enable, disable
      idle_state_bandwidth_threshold: 10000 # Optional numeric threshold
      idle_state_timer: 10                  # Optional numeric threshold

  # Example: Minimal update for another OOS profile
  #- name: "OOS_Profile_1"                  # Mandatory: exact profile name
  #  params:
  #    action: block_and_report             # Options: report_only, block_and_report
  #    act_threshold: 5000                  # Optional numeric threshold      
  #    term_threshold: 4000 

# Notes for OOS Profiles:

# name: Mandatory – exact profile name to edit (use get_oos_profile to verify)
# Only specify parameters you want to change – unspecified parameters remain unchanged
# Supported OOS Profile Parameters:
        # action: report_only / block_and_report
        # syn_ack_allow: enable / disable
        # packet_report: enable / disable
        # idle_state: enable / disable
        # idle_state_bandwidth_threshold: numeric value
        # idle_state_timer: numeric value
        # act_threshold: numeric value
        # term_threshold: numeric value

################################## SSL Object Edit Variables ###############################

# Define SSL objects to edit
# Each SSL object requires ssl_object_name (mandatory) to identify which object to edit
# Only specify parameters you want to change – unspecified parameters remain unchanged
edit_ssl_objects:
  - ssl_object_name: "server1"                   # Mandatory: exact SSL object name
    ssl_object_profile: "enable"                 # Options: enable, disable
    ip_address: "155.1.102.9"                    # Mandatory if changing IP
    Port: 443                                    # Optional – default: 443
    add_certificate: ""                          # Optional – certificate name to add 
    remove_certificate: ""                       # Optional – certificate name to remove
    front_sslv3: "disable"                       # Options: enable, disable
    front_tls1.0: "disable"                      # Options: enable, disable
    front_tls1.1: "disable"                      # Options: enable, disable
    front_tls1.2: "enable"                       # Options: enable, disable
    front_tls1.3: "enable"                       # Options: enable, disable
    bk_end_decrypt: "enable"                      # Options: enable, disable
    bk_end_sslv3: "disable"                      # Options: enable, disable
    bk_end_tls1.0: "disable"                     # Options: enable, disable
    bk_end_tls1.1: "enable"                      # Options: enable, disable
    bk_end_tls1.2: "enable"                      # Options: enable, disable
    bk_end_tls1.3: "enable"                      # Options: enable, disable
    bk_end_port: 80                              # Optional – back-end port

### Notes for SSL Objects:
# The certificate API supports only one operation per call: you can either add a certificate or remove one, but not both simultaneously.
# *** ssl_object_name ***: Mandatory – exact SSL object name to edit (use get_ssl_object to verify)
# Only specify parameters you want to change – unspecified parameters remain unchanged
# Supported SSL Object Parameters:
# ssl_object_profile: enable / disable
# IP_Address: IP of the server
# Port: TCP port (default: 443)
# add_certificate / remove_certificate: certificate management
# front_sslv3, front_tls1.0, front_tls1.1, front_tls1.2, front_tls1.3: enable / disable
# cipher_suite: enable / disable
# front_user_cipher: custom front-end cipher string
# bk_end_decrypt: enable / disable
# bk_end_sslv3, bk_end_tls1.0, bk_end_tls1.1, bk_end_tls1.2, bk_end_tls1.3: enable / disable
# bk_cipher: enable / disable
# bk_user_cipher: custom back-end cipher string
# bk_end_port: back-end TCP port

################################## HTTPS Profile Edit Variables ###############################
# Define HTTPS profiles to edit
# Each profile requires name (mandatory) to identify which profile to edit
# Only specify parameters you want to change - unspecified parameters remain unchanged

edit_https_profiles:
  - name: "https_profile_1"
    params:
      action: "report_only"   # report_only,block_and_report
      rate_limit: "2000"      # Packets per Second per Source
      https_authentication_on_suspect_sources: "enable"  # enable, disable
      https_authentication_on_all_sources: "enable"      # enable, disable
      rate_limit_status: "enable"                       # enable, disable
      packet_report: "disable"                          # enable, disable
      full_session_decryption: "disable"                # enable, disable
      #challenge_method: "javascript"                   # redirect_302, javascript

  # Example: Minimal update for another HTTPS profile
  # - name: "http_profile_25"
  #   params:
  #     action: report_only
  #     rate_limit: 20000

# Notes for HTTPS Profiles:
# SSL Decryption and Encryption should be enabled on the DP for challenge method to work
# name: Mandatory – exact profile name to edit (use get_https_profile to verify)
# Only specify parameters you want to change – unspecified parameters remain unchanged
#
# Supported HTTPS Profile Parameters:
#   action: report_only / block_and_report
#   rate_limit: numeric value (Packets per Second per Source)
#   selective_challenge: enable / disable
#   collective_challenge: enable / disable
#   challenge_method: redirect_302 / Javascript 
#   rate_limit_status: enable / disable
#   packet_report: enable / disable
#   full_session_decryption: enable / disable

<<<<<<< HEAD
################################## SYN Protections Variables ###############################
# Define SYN protections to edit
# Each protection requires index (MANDATORY) to identify which protection to edit
# Index can be found either by checking on DefensePro UI Protections -> SYN Flood protections menu
# or by running get_syn_profiles.yml playbook
# Only specify parameters you want to change - unspecified parameters remain unchanged

edit_syn_protections:
  - index: 500030                          # Protection index to edit (MANDATORY - starts from 500001)
    activation_threshold: 3500             # SYN attack activation threshold 
    termination_threshold: 2500            # SYN attack termination threshold 
    app_port_group: "http"                 # Application port group - lowercase (http, https, etc.)
  - index: 500051
    activation_threshold: 4000
    termination_threshold: 3000
    app_port_group: "https"             
    
edit_syn_profiles:
  - name: "SYN_PROFILE_1"
    protections:
      - "SYN_PROT_1"
  - name: "SYN_PROFILE_2"
    protections:
      - "SYN_PROT_2"

# Add the protections under syn profile  
  # Example: Edit protection index 500031, changing only specific parameters
  # - index: 500031                        # Another protection to edit
  #   activation_threshold: 4000           # Only change activation threshold
  #   termination_threshold: 3000          # Only change termination threshold
  #   app_port_group: "https"              # Update app port group
  #   packet_report: "disable"             # Update packet report setting

  # Example: Edit protection index 500032, minimal changes
  # - index: 500032
  #   activation_threshold: 2000           # Only change activation threshold
  #   # All other parameters remain unchanged

# Notes for SYN Protections:
# - index: MANDATORY - identifies which protection to edit (get from DefensePro UI or get_syn_profiles.yml)
#   SYN protection indexes typically start from 500001 and increment upward
# - protection_name: Optional descriptive label for documentation
# - Only specify parameters you want to change - unspecified parameters keep their current values
# ALL SUPPORTED SYN Protection PARAMETERS with user-friendly values:
# - activation_threshold: "number" (Activation threshold, e.g., "2500")
# - termination_threshold: "number" (Termination threshold, e.g., "1500")
# - app_port_group: "http", "https", "dns", "smtp", "ftp", "imap" or custom port, "" for all ports (must be lowercase)
# - packet_report: "enable", "disable" (Detailed packet reporting)


=======
########################## Traffic Filter Profiles & Protections ##########################
# vars/edit_vars.yml
# Corrected Traffic Filter edits

# vars/edit_tf_vars_test.yml

# Traffic Filter profiles
edit_tf_profiles:
  - profile_name: "TF_PROFILE_1"
    action: "report_only"      # options: report_only, block_and_report (Default: report_only)

# Traffic Filter protections
edit_tf_protections:
  - profile_name: "TF_PROFILE_1"
    protection_name: "TF_PROT_1"
    status: "enable"                # enable, disable (Default: enable)
    match_criteria: "match"         # match, not-match (Default: match)
    protocol: "tcp"                 # any, tcp, udp, icmp, etc. (Default: any)
    tcp_syn: "enable"               # TCP SYN flag handling (Default: enable)
    tcp_ack: "enable"               # TCP ACK flag handling (Default: enable)
    tcp_rst: "enable"               # TCP RST flag handling (Default: enable)
    tcp_synack: "enable"            # TCP SYN-ACK flag handling (Default: enable)
    tcp_finack: "enable"            # TCP FIN-ACK flag handling (Default: enable)
    tcp_pshack: "enable"            # TCP PSH-ACK flag handling (Default: enable)
    threshold_pps: "5000"           # Optional: rate limit in packets per second (Default: 10000)
    threshold_kbps: "0"              # Optional: rate limit in kbps
    packet_report: "enable"         # enable, disable (Default: enable)
    threshold_unit: "pps"           # kbps, pps (Default: pps)
    attack_tracking_type: "per_destination"    # all, per-source, per-destination, per_source_and_destination, track_returning_traffic (Default: all)


  - profile_name: "TF_PROFILE_2"
    protection_name: "TF_PROT_2"
    status: "enable"             
    match_criteria: "match"         # match, not-match
    protocol: "tcp"                 # any, tcp, udp, icmp, etc.
    tcp_syn: "enable"
    tcp_ack: "enable"
    tcp_rst: "enable"
    tcp_synack: "enable"
    tcp_finack: "enable"
    tcp_pshack: "enable"
    threshold_pps: "5000"
    threshold_kbps: "0"
    packet_report: "enable"         # enable, disable
    threshold_unit: "pps"           # kbps, pps
    attack_tracking_type: "all"    # all, per-source, per-destination, per_source_and_destination, track_returning_traffic

### Minimal parameter to edit Traffic filter
edit_tf_profiles:
  - profile_name: "TF_PROFILE_1"
    action: "report_only"           # report_only, block_and_report

edit_tf_protections:
  - profile_name: "TF_PROFILE_1"
    protection_name: "TF_PROT_1"
    threshold_pps: "5000"

 
>>>>>>> 09c33dd9
################################## Security Policies Variables ###############################
# Define security policies to edit
# Each policy requires policy_name (mandatory) to identify which policy to edit
# Only specify parameters you want to change - unspecified parameters remain unchanged
edit_security_policies:
  # Example: Edit a security policy, changing priority and action
  - policy_name: "web_server_protection"    # Policy name to edit (MANDATORY)
    priority: "750"                         # Change priority to 750
    action: "block_and_report"                         # Change action to block and report mode
    state: "enable"                         # Ensure policy is enabled
    
  # Example: Edit another policy with network and profile changes
  # - policy_name: "database_protection"     # Another policy to edit
  #   src_network: "internal_networks"       # Change source network class
  #   dst_network: "database_servers"        # Change destination network class
  #   direction: "twoway"                    # Change to bidirectional
  #   connection_limit_profile: "db_limits"  # Bind connection limit profile
  #   bdos_profile: "database_bdos"          # Bind BDOS profile

  # Example: Edit policy to remove profile bindings
  # - policy_name: "temp_policy"             # Policy to modify
  #   connection_limit_profile: ""           # Remove connection limit profile binding
  #   signature_protection_profile: ""       # Remove signature protection binding
  #   state: "disable"                       # Disable the policy

  # Add more policy entries as needed

# Notes for Security Policies:
# - policy_name: MANDATORY - Must be an existing security policy name
# - Only specify parameters you want to change - unspecified parameters keep their current values
# - Use empty string ("") for profile bindings to remove existing bindings
# 
# ALL SUPPORTED Security Policy PARAMETERS with user-friendly values:
# Basic Configuration:
# - src_network: "network_class_name" or "any" (Source network class)
# - dst_network: "network_class_name" or "any" (Destination network class)  
# - direction: "oneway", "twoway", "bidirectional", "one_way", "two_way" (Traffic direction)
# - state: "enable", "disable", "enabled", "disabled", "active", "inactive" (Policy state)
# - action: "block_and_report", "report_only" (Action when triggered)
# - priority: "number" (Priority value 1-1000, higher numbers = higher priority)
# - packet_reporting_status: "enable", "disable", "enabled", "disabled" (Packet reporting)
#
# Profile Bindings (use empty string "" to remove binding):
# - connection_limit_profile: "profile_name" (Connection limit profile)
# - bdos_profile: "profile_name" (BDOS/Network flood profile)
# - syn_protection_profile: "profile_name" (SYN protection profile)
# - dns_flood_profile: "profile_name" (DNS flood profile)
# - https_flood_profile: "profile_name" (HTTPS flood profile)
# - traffic_filters_profile: "profile_name" (Traffic filters profile)
# - signature_protection_profile: "profile_name" (Application security/AppSec profile)
# - ert_attackers_feed_profile: "profile_name" (ERT attackers feed profile)
# - geo_feed_profile: "profile_name" (Geo feed profile)
# - out_of_state_profile: "profile_name" (Out of state profile)


<<<<<<< HEAD


=======
  
>>>>>>> 09c33dd9
<|MERGE_RESOLUTION|>--- conflicted
+++ resolved
@@ -337,7 +337,6 @@
 #   packet_report: enable / disable
 #   full_session_decryption: enable / disable
 
-<<<<<<< HEAD
 ################################## SYN Protections Variables ###############################
 # Define SYN protections to edit
 # Each protection requires index (MANDATORY) to identify which protection to edit
@@ -388,7 +387,6 @@
 # - packet_report: "enable", "disable" (Detailed packet reporting)
 
 
-=======
 ########################## Traffic Filter Profiles & Protections ##########################
 # vars/edit_vars.yml
 # Corrected Traffic Filter edits
@@ -448,7 +446,6 @@
     threshold_pps: "5000"
 
  
->>>>>>> 09c33dd9
 ################################## Security Policies Variables ###############################
 # Define security policies to edit
 # Each policy requires policy_name (mandatory) to identify which policy to edit
@@ -504,9 +501,4 @@
 # - out_of_state_profile: "profile_name" (Out of state profile)
 
 
-<<<<<<< HEAD
-
-
-=======
-  
->>>>>>> 09c33dd9
+  