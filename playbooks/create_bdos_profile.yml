--- conflicted
+++ resolved
@@ -1,46 +1,38 @@
----
-- name: Create BDOS Profiles on DefensePro devices
-  hosts: cc
-  gather_facts: no
-  vars_files:
-    - ../vars/cc.yml
-    - ../vars/create_bdos_vars.yml
-
-  tasks:
-  - block:
-      - name: 🔒 Lock device(s)
-        dp_lock:
-          provider: "{{ cc }}"
-          dp_ip: "{{ item }}"
-        loop: "{{ dp_ip }}"
-
-      - name: 🚀 Create BDOS profiles on each device
-        vars:
-          profile_matrix: "{{ dp_ip | product(bdos_mappings) | list }}"
-        loop: "{{ profile_matrix }}"
-        loop_control:
-          label: "{{ item.0 }}/{{ item.1.name }}"
-<<<<<<< HEAD
-        create_bdos_profile:    # ✅ must match your module filename
-=======
-        create_bdos_profile:
->>>>>>> 9f214946
-          provider: "{{ cc }}"
-          dp_ip: "{{ item.0 }}"
-          name: "{{ item.1.name }}"
-          params: "{{ item.1.params }}"
-
-    rescue:
-      - debug:
-<<<<<<< HEAD
-          msg: "⚠️ Failed creating BDOS profiles on {{ item.0 }}"
-=======
-          msg: "⚠️ BDOS creation failed → Task: {{ ansible_failed_task.name }} / Reason: {{ ansible_failed_result.msg | default('unknown') }}"
->>>>>>> 9f214946
-
-    always:
-      - name: 🔓 Unlock device(s)
-        dp_unlock:
-          provider: "{{ cc }}"
-          dp_ip: "{{ item }}"
-        loop: "{{ dp_ip }}"
+---
+- name: Create BDOS Profiles on DefensePro devices
+  hosts: cc
+  gather_facts: no
+  vars_files:
+    - ../vars/cc.yml
+    - ../vars/create_bdos_vars.yml
+
+  tasks:
+  - block:
+      - name: 🔒 Lock device(s)
+        dp_lock:
+          provider: "{{ cc }}"
+          dp_ip: "{{ item }}"
+        loop: "{{ dp_ip }}"
+
+        - name: 🚀 Create BDOS profiles on each device
+          vars:
+            profile_matrix: "{{ dp_ip | product(bdos_mappings) | list }}"
+          loop: "{{ profile_matrix }}"
+          loop_control:
+            label: "{{ item.0 }}/{{ item.1.name }}"
+          create_bdos_profile:
+            provider: "{{ cc }}"
+            dp_ip: "{{ item.0 }}"
+            name: "{{ item.1.name }}"
+            params: "{{ item.1.params }}"
+
+    rescue:
+        - debug:
+            msg: "⚠️ Failed creating BDOS profiles on {{ item.0 }}"
+
+    always:
+      - name: 🔓 Unlock device(s)
+        dp_unlock:
+          provider: "{{ cc }}"
+          dp_ip: "{{ item }}"
+        loop: "{{ dp_ip }}"