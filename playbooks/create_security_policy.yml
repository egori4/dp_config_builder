--- conflicted
+++ resolved
@@ -81,6 +81,24 @@
             label: "Device: {{ item }}"
           register: network_class_results
           when: security_policy_config.create_network_classes | default(false)
+    - name: "Orchestrate security policy and profile creation"
+      block:
+        - name: "Lock device(s) for orchestrated creation"
+          dp_lock:
+            provider: "{{ cc }}"
+            dp_ip: "{{ item }}"
+          loop: "{{ dp_ip }}"
+
+        - name: "Create network classes and groups"
+          create_network_class:
+            provider: "{{ cc }}"
+            dp_ip: "{{ item }}"
+            netclasses: "{{ netclasses }}"
+          loop: "{{ dp_ip }}"
+          loop_control:
+            label: "Device: {{ item }}"
+          register: network_class_results
+          when: security_policy_config.create_network_classes | default(false)
 
         - name: "Configure connection limit protections and profiles"
           create_cl_configuration:
@@ -120,11 +138,7 @@
           create_dns_profile:
             provider: "{{ cc }}"
             dp_ip: "{{ item }}"
-<<<<<<< HEAD
-            dns_profiles: "{{ dns_profiles }}"
-=======
             dns_profiles: "{{ create_dns_profiles }}"
->>>>>>> ce5d5da1
           loop: "{{ dp_ip }}"
           loop_control:
             label: "Device: {{ item }}"
@@ -135,11 +149,7 @@
           create_https_profile:
             provider: "{{ cc }}"
             dp_ip: "{{ item }}"
-<<<<<<< HEAD
-            https_profiles: "{{ https_profiles }}"
-=======
             https_flood_profiles: "{{ create_https_profiles }}"
->>>>>>> ce5d5da1
           loop: "{{ dp_ip }}"
           loop_control:
             label: "Device: {{ item }}"
