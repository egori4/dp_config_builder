<<<<<<< HEAD
# plugins/modules/dp_bdos_profile.py

from ansible.module_utils.basic import AnsibleModule
from ansible.module_utils.radware_cc import RadwareCC
from ansible.module_utils.logger import Logger

DOCUMENTATION = r'''
---
module: dp_bdos_profile
short_description: Manage DefensePro BDOS Flood profiles via Radware CC
description:
  - Creates or updates BDOS Flood profiles on Radware DefensePro devices using Radware CC API.
options:
  provider:
    description:
      - Dictionary with connection parameters for Radware CC.
    type: dict
    required: true
    suboptions:
      cc_ip:
        description: Radware CC IP address
        type: str
        required: true
      username:
        description: Radware CC username
        type: str
        required: true
      password:
        description: Radware CC password
        type: str
        required: true
      log_level:
        description: Log verbosity level (enabled/disabled/debug)
        type: str
        required: false
        default: disabled
  dp_ip:
    description: DefensePro device IP address
    type: str
    required: true
  name:
    description: BDOS Flood profile name
    type: str
    required: true
  params:
    description:
      - Dictionary of BDOS Flood profile attributes and values
    type: dict
    required: true
author:
  - "Your Name"
'''

EXAMPLES = r'''
- name: Create BDOS Flood profile
  dp_bdos_profile:
    provider:
      cc_ip: 155.1.1.6
      username: radware
      password: mypass
      log_level: debug
    dp_ip: 155.1.1.7
    name: "BDOS_Test"
    params:
      TCP Status: "active"
      UDP Status: "inactive"
      Transparent Optimization: "yes"
      Footprint Strictness: "medium"
      Action: "block"
      Burst Enabled: "enable"
      Rate Limit: "normalEdge"
'''

RETURN = r'''
response:
  description: API response from Radware CC
  type: dict
debug_info:
  description: Request and response debug details
  type: dict
'''

# -------------------------------
# Field Mappings
# -------------------------------
FIELD_MAP = {
    "TCP Status": "rsNetFloodProfileTcpStatus",
    "TCP SYN Status": "rsNetFloodProfileTcpSynStatus",
    "UDP Status": "rsNetFloodProfileUdpStatus",
    "IGMP Status": "rsNetFloodProfileIgmpStatus",
    "ICMP Status": "rsNetFloodProfileIcmpStatus",
    "TCP FIN/ACK Status": "rsNetFloodProfileTcpFinAckStatus",
    "TCP RST Status": "rsNetFloodProfileTcpRstStatus",
    "TCP PSH/ACK Status": "rsNetFloodProfileTcpPshAckStatus",
    "TCP SYN/ACK Status": "rsNetFloodProfileTcpSynAckStatus",
    "TCP Frag Status": "rsNetFloodProfileTcpFragStatus",
    "UDP Frag Status": "rsNetFloodProfileUdpFragStatus",
    "Bandwidth In": "rsNetFloodProfileBandwidthIn",
    "Bandwidth Out": "rsNetFloodProfileBandwidthOut",
    "Transparent Optimization": "rsNetFloodProfileTransparentOptimization",
    "Action": "rsNetFloodProfileAction",
    "Burst Enabled": "rsNetFloodProfileBurstEnabled",
    "Learning Suppression Threshold": "rsNetFloodProfileLearningSuppressionThreshold",
    "Footprint Strictness": "rsNetFloodProfileFootprintStrictness",
    "Rate Limit": "rsNetFloodProfileRateLimit",
    "Packet Report Status": "rsNetFloodProfilePacketReportStatus",
    "Packet Trace Status": "rsNetFloodProfilePacketTraceStatus",
    "Simulation Stop At Attack End": "rsNetFloodProfileSimulationStopAtAttackEnd",
    "Simulation Start When Sig Change": "rsNetFloodProfileSimulationStartWhenSigChange",
    "Joint Distribution Status": "rsNetFloodProfileJointDistributionStatus",
    "Advanced UDP Detection": "rsNetFloodProfileAdvUdpDetection",
    "Advanced UDP Learning Period": "rsNetFloodProfileAdvUdpLearningPeriod",
    "Over Mitigation Status": "rsNetFloodProfileOverMitigationStatus",
    "Level Of Regularization": "rsNetFloodProfileLevelOfReuglarzation"
}

NUMERIC_MAPPING = {
    "TCP Status": {"active": 1, "inactive": 2},
    "TCP SYN Status": {"active": 1, "inactive": 2},
    "UDP Status": {"active": 1, "inactive": 2},
    "IGMP Status": {"active": 1, "inactive": 2},
    "ICMP Status": {"active": 1, "inactive": 2},
    "TCP FIN/ACK Status": {"active": 1, "inactive": 2},
    "TCP RST Status": {"active": 1, "inactive": 2},
    "TCP PSH/ACK Status": {"active": 1, "inactive": 2},
    "TCP SYN/ACK Status": {"active": 1, "inactive": 2},
    "TCP Frag Status": {"active": 1, "inactive": 2},
    "UDP Frag Status": {"active": 1, "inactive": 2},
    "Transparent Optimization": {"yes": 1, "no": 2},
    "Footprint Strictness": {"low": 0, "medium": 1, "high": 2},
    "Packet Report Status": {"enable": 1, "disable": 2},
    "Packet Trace Status": {"enable": 1, "disable": 2},
    "Action": {"report": 0, "block": 1, "block & report": 1},
    "Burst Enabled": {"enable": 1, "disable": 2},
    "Rate Limit": {"disable": 0, "normalEdge": 1, "suspectEdge": 2, "userDefined": 3},
    "Simulation Stop At Attack End": {"false": 0, "true": 1},
    "Simulation Start When Sig Change": {"false": 0, "true": 1},
    "Joint Distribution Status": {"enable": 1, "disable": 2},
    "Advanced UDP Detection": {"enable": 1, "disable": 2},
    "Advanced UDP Learning Period": {"sixhours": 1, "oneday": 2, "threedays": 3},
    "Over Mitigation Status": {"enable": 1, "disable": 2},
    "Level Of Regularization": {"notapplied": 1, "weak": 2, "middle": 3, "strong": 4},
}

# -------------------------------
# Helpers
# -------------------------------
def translate_params(params):
    """Translate user-friendly values to API numeric values using NUMERIC_MAPPING."""
    translated = {}
    for k, v in params.items():
        api_key = FIELD_MAP.get(k, k)
        mapping = NUMERIC_MAPPING.get(k)

        # normalize strings
        val = v.lower() if isinstance(v, str) else v

        if mapping:
            if val not in mapping:
                raise ValueError(
                    f"Invalid value '{v}' for parameter '{k}'. Allowed: {list(mapping.keys())}"
                )
            translated[api_key] = mapping[val]
        else:
            translated[api_key] = v
    return translated

# -------------------------------
# Main Logic
# -------------------------------
def run_module():
    module_args = dict(
        provider=dict(type='dict', required=True),
        dp_ip=dict(type='str', required=True),
        name=dict(type='str', required=True),
        params=dict(type='dict', required=True),
    )

    result = dict(changed=False, response={}, debug_info={})

    module = AnsibleModule(argument_spec=module_args, supports_check_mode=True)
    provider = module.params['provider']
    log_level = provider.get('log_level', 'disabled')

    logger = Logger(verbosity=log_level)
    debug_info = {}

    try:
        cc = RadwareCC(provider['cc_ip'], provider['username'], provider['password'],
                       log_level=log_level, logger=logger)

        if not module.check_mode:
            path = (
                f"/mgmt/device/byip/{module.params['dp_ip']}"
                f"/config/rsNetFloodProfileTable/{module.params['name']}"
            )
            body = {"rsNetFloodProfileName": module.params['name']}
            body.update(translate_params(module.params['params']))

            url = f"https://{provider['cc_ip']}{path}"
            debug_info['request'] = {"method": "POST", "url": url, "body": body}
            logger.info(f"Creating BDOS Flood profile '{module.params['name']}' on {module.params['dp_ip']}")

            # Prefer public request method instead of _post
            resp = cc.post(url, json=body) if hasattr(cc, "post") else cc._post(url, json=body)

            debug_info['response_status'] = resp.status_code
            try:
                data = resp.json()
                debug_info['response_json'] = data
            except ValueError:
                raise Exception(f"Invalid JSON response: {resp.text}")

            if resp.status_code not in (200, 201):
                raise Exception(f"Failed to create BDOS profile: {data}")

            result['changed'] = True
            result['response'] = data

    except Exception as e:
        module.fail_json(msg=str(e), debug_info=debug_info, **result)

    result['debug_info'] = debug_info
    module.exit_json(**result)

def main():
    run_module()

if __name__ == "__main__":
    main()
=======
# plugins/modules/dp_bdos_profile.py

from ansible.module_utils.basic import AnsibleModule
from ansible.module_utils.radware_cc import RadwareCC
from ansible.module_utils.logger import Logger

DOCUMENTATION = r'''
---
module: dp_bdos_profile
short_description: Manage DefensePro BDOS Flood profiles via Radware CC
description:
  - Creates or updates BDOS Flood profiles on Radware DefensePro devices using Radware CC API.
options:
  provider:
    description:
      - Dictionary with connection parameters for Radware CC.
    type: dict
    required: true
    suboptions:
      cc_ip:
        description: Radware CC IP address
        type: str
        required: true
      username:
        description: Radware CC username
        type: str
        required: true
      password:
        description: Radware CC password
        type: str
        required: true
      log_level:
        description: Log verbosity level (enabled/disabled/debug)
        type: str
        default: disabled
  dp_ip:
    description: DefensePro device IP address
    type: str
    required: true
  name:
    description: BDOS Flood profile name
    type: str
    required: true
  params:
    description:
      - Dictionary of BDOS Flood profile attributes and values
    type: dict
    required: true
author:
  - "Your Name"
'''

EXAMPLES = r'''
- name: Create BDOS Flood profile
  dp_bdos_profile:
    provider:
      cc_ip: 155.1.1.6
      username: radware
      password: mypass
      log_level: debug
    dp_ip: 155.1.1.7
    name: "BDOS_Test"
    params:
      TCP Status: "active"
      UDP Status: "inactive"
      Transparent Optimization: "yes"
      Footprint Strictness: "medium"
      Action: "block & report"
      Burst Enabled: "enable"
      Rate Limit: "normalEdge"
'''

RETURN = r'''
response:
  description: API response from Radware CC
  type: dict
debug_info:
  description: Request and response debug details
  type: dict
'''

# -------------------------------
# Field Mappings
# -------------------------------
FIELD_MAP = {
    "TCP Status": "rsNetFloodProfileTcpStatus",
    "TCP SYN Status": "rsNetFloodProfileTcpSynStatus",
    "UDP Status": "rsNetFloodProfileUdpStatus",
    "IGMP Status": "rsNetFloodProfileIgmpStatus",
    "ICMP Status": "rsNetFloodProfileIcmpStatus",
    "TCP FIN/ACK Status": "rsNetFloodProfileTcpFinAckStatus",
    "TCP RST Status": "rsNetFloodProfileTcpRstStatus",
    "TCP PSH/ACK Status": "rsNetFloodProfileTcpPshAckStatus",
    "TCP SYN/ACK Status": "rsNetFloodProfileTcpSynAckStatus",
    "TCP Frag Status": "rsNetFloodProfileTcpFragStatus",
    "UDP Frag Status": "rsNetFloodProfileUdpFragStatus",
    "Bandwidth In": "rsNetFloodProfileBandwidthIn",
    "Bandwidth Out": "rsNetFloodProfileBandwidthOut",
    "Transparent Optimization": "rsNetFloodProfileTransparentOptimization",
    "Action": "rsNetFloodProfileAction",
    "Burst Enabled": "rsNetFloodProfileBurstEnabled",
    "Learning Suppression Threshold": "rsNetFloodProfileLearningSuppressionThreshold",
    "Footprint Strictness": "rsNetFloodProfileFootprintStrictness",
    "Rate Limit": "rsNetFloodProfileRateLimit",
    "Packet Report Status": "rsNetFloodProfilePacketReportStatus",
    "Packet Trace Status": "rsNetFloodProfilePacketTraceStatus",
    "Simulation Stop At Attack End": "rsNetFloodProfileSimulationStopAtAttackEnd",
    "Simulation Start When Sig Change": "rsNetFloodProfileSimulationStartWhenSigChange",
    "Joint Distribution Status": "rsNetFloodProfileJointDistributionStatus",
    "Advanced UDP Detection": "rsNetFloodProfileAdvUdpDetection",
    "Advanced UDP Learning Period": "rsNetFloodProfileAdvUdpLearningPeriod",
    "Over Mitigation Status": "rsNetFloodProfileOverMitigationStatus",
    "Level Of Regularization": "rsNetFloodProfileLevelOfReuglarzation"
}

NUMERIC_MAPPING = {
    "TCP Status": {"active": 1, "inactive": 2},
    "TCP SYN Status": {"active": 1, "inactive": 2},
    "UDP Status": {"active": 1, "inactive": 2},
    "IGMP Status": {"active": 1, "inactive": 2},
    "ICMP Status": {"active": 1, "inactive": 2},
    "TCP FIN/ACK Status": {"active": 1, "inactive": 2},
    "TCP RST Status": {"active": 1, "inactive": 2},
    "TCP PSH/ACK Status": {"active": 1, "inactive": 2},
    "TCP SYN/ACK Status": {"active": 1, "inactive": 2},
    "TCP Frag Status": {"active": 1, "inactive": 2},
    "UDP Frag Status": {"active": 1, "inactive": 2},
    "Transparent Optimization": {"yes": 1, "no": 2},
    "Footprint Strictness": {"low": 0, "medium": 1, "high": 2},
    "Packet Report Status": {"enable": 1, "disable": 2},
    "Packet Trace Status": {"enable": 1, "disable": 2},
    "Action": {"report only": 0, "block & report": 1},
    "Burst Enabled": {"enable": 1, "disable": 2},
    "Rate Limit": {"disable": 0, "normalEdge": 1, "suspectEdge": 2, "userDefined": 3},
    "Simulation Stop At Attack End": {"false": 0, "true": 1},
    "Simulation Start When Sig Change": {"false": 0, "true": 1},
    "Joint Distribution Status": {"enable": 1, "disable": 2},
    "Advanced UDP Detection": {"enable": 1, "disable": 2},
    "Advanced UDP Learning Period": {"sixhours": 1, "oneday": 2, "threedays": 3},
    "Over Mitigation Status": {"enable": 1, "disable": 2},
    "Level Of Regularization": {"notapplied": 1, "weak": 2, "middle": 3, "strong": 4},
}

# -------------------------------
# Helpers
# -------------------------------
def translate_params(params):
    """Translate user-friendly values to API numeric values using NUMERIC_MAPPING."""
    translated = {}
    for k, v in params.items():
        api_key = FIELD_MAP.get(k, k)
        mapping = NUMERIC_MAPPING.get(k)
        val = v.lower() if isinstance(v, str) else v

        if mapping:
            if val not in mapping:
                raise ValueError(
                    f"Invalid value '{v}' for '{k}'. Allowed: {list(mapping.keys())}"
                )
            translated[api_key] = mapping[val]
        else:
            translated[api_key] = v
    return translated


def build_api_path(dp_ip, name):
    return f"/mgmt/device/byip/{dp_ip}/config/rsNetFloodProfileTable/{name}"

# -------------------------------
# Main Logic
# -------------------------------
def run_module():
    module_args = dict(
        provider=dict(type='dict', required=True),
        dp_ip=dict(type='str', required=True),
        name=dict(type='str', required=True),
        params=dict(type='dict', required=True),
    )

    result = dict(changed=False, response={}, debug_info={})
    module = AnsibleModule(argument_spec=module_args, supports_check_mode=True)

    provider = module.params['provider']
    dp_ip = module.params['dp_ip']
    name = module.params['name']
    log_level = provider.get('log_level', 'disabled')

    logger = Logger(verbosity=log_level)
    debug_info = {}

    try:
        cc = RadwareCC(provider['cc_ip'], provider['username'], provider['password'],
                       log_level=log_level, logger=logger)

        path = build_api_path(dp_ip, name)
        url = f"https://{provider['cc_ip']}{path}"

        body = {"rsNetFloodProfileName": name}
        body.update(translate_params(module.params['params']))

        debug_info['request'] = {"method": "POST", "url": url, "body": body}
        logger.info(f"Preparing BDOS Flood profile '{name}' on {dp_ip}")

        if module.check_mode:
            result['changed'] = True
            result['response'] = {"msg": "Check mode - no changes applied"}
        else:
            post_method = getattr(cc, "post", cc._post)
            resp = post_method(url, json=body)

            debug_info['response_status'] = resp.status_code
            try:
                data = resp.json()
                debug_info['response_json'] = data
            except ValueError:
                raise Exception(f"Invalid JSON response: {resp.text}")

            if resp.status_code not in (200, 201):
                raise Exception(f"Failed to create/update BDOS profile: {data}")

            result['changed'] = True
            result['response'] = data

    except Exception as e:
        module.fail_json(msg=str(e), debug_info=debug_info, **result)

    result['debug_info'] = debug_info
    module.exit_json(**result)


def main():
    run_module()


if __name__ == "__main__":
    main()
>>>>>>> 9f214946
<|MERGE_RESOLUTION|>--- conflicted
+++ resolved
@@ -1,4 +1,3 @@
-<<<<<<< HEAD
 # plugins/modules/dp_bdos_profile.py
 
 from ansible.module_utils.basic import AnsibleModule
@@ -33,7 +32,6 @@
       log_level:
         description: Log verbosity level (enabled/disabled/debug)
         type: str
-        required: false
         default: disabled
   dp_ip:
     description: DefensePro device IP address
@@ -67,7 +65,7 @@
       UDP Status: "inactive"
       Transparent Optimization: "yes"
       Footprint Strictness: "medium"
-      Action: "block"
+      Action: "block & report"
       Burst Enabled: "enable"
       Rate Limit: "normalEdge"
 '''
@@ -131,236 +129,6 @@
     "Footprint Strictness": {"low": 0, "medium": 1, "high": 2},
     "Packet Report Status": {"enable": 1, "disable": 2},
     "Packet Trace Status": {"enable": 1, "disable": 2},
-    "Action": {"report": 0, "block": 1, "block & report": 1},
-    "Burst Enabled": {"enable": 1, "disable": 2},
-    "Rate Limit": {"disable": 0, "normalEdge": 1, "suspectEdge": 2, "userDefined": 3},
-    "Simulation Stop At Attack End": {"false": 0, "true": 1},
-    "Simulation Start When Sig Change": {"false": 0, "true": 1},
-    "Joint Distribution Status": {"enable": 1, "disable": 2},
-    "Advanced UDP Detection": {"enable": 1, "disable": 2},
-    "Advanced UDP Learning Period": {"sixhours": 1, "oneday": 2, "threedays": 3},
-    "Over Mitigation Status": {"enable": 1, "disable": 2},
-    "Level Of Regularization": {"notapplied": 1, "weak": 2, "middle": 3, "strong": 4},
-}
-
-# -------------------------------
-# Helpers
-# -------------------------------
-def translate_params(params):
-    """Translate user-friendly values to API numeric values using NUMERIC_MAPPING."""
-    translated = {}
-    for k, v in params.items():
-        api_key = FIELD_MAP.get(k, k)
-        mapping = NUMERIC_MAPPING.get(k)
-
-        # normalize strings
-        val = v.lower() if isinstance(v, str) else v
-
-        if mapping:
-            if val not in mapping:
-                raise ValueError(
-                    f"Invalid value '{v}' for parameter '{k}'. Allowed: {list(mapping.keys())}"
-                )
-            translated[api_key] = mapping[val]
-        else:
-            translated[api_key] = v
-    return translated
-
-# -------------------------------
-# Main Logic
-# -------------------------------
-def run_module():
-    module_args = dict(
-        provider=dict(type='dict', required=True),
-        dp_ip=dict(type='str', required=True),
-        name=dict(type='str', required=True),
-        params=dict(type='dict', required=True),
-    )
-
-    result = dict(changed=False, response={}, debug_info={})
-
-    module = AnsibleModule(argument_spec=module_args, supports_check_mode=True)
-    provider = module.params['provider']
-    log_level = provider.get('log_level', 'disabled')
-
-    logger = Logger(verbosity=log_level)
-    debug_info = {}
-
-    try:
-        cc = RadwareCC(provider['cc_ip'], provider['username'], provider['password'],
-                       log_level=log_level, logger=logger)
-
-        if not module.check_mode:
-            path = (
-                f"/mgmt/device/byip/{module.params['dp_ip']}"
-                f"/config/rsNetFloodProfileTable/{module.params['name']}"
-            )
-            body = {"rsNetFloodProfileName": module.params['name']}
-            body.update(translate_params(module.params['params']))
-
-            url = f"https://{provider['cc_ip']}{path}"
-            debug_info['request'] = {"method": "POST", "url": url, "body": body}
-            logger.info(f"Creating BDOS Flood profile '{module.params['name']}' on {module.params['dp_ip']}")
-
-            # Prefer public request method instead of _post
-            resp = cc.post(url, json=body) if hasattr(cc, "post") else cc._post(url, json=body)
-
-            debug_info['response_status'] = resp.status_code
-            try:
-                data = resp.json()
-                debug_info['response_json'] = data
-            except ValueError:
-                raise Exception(f"Invalid JSON response: {resp.text}")
-
-            if resp.status_code not in (200, 201):
-                raise Exception(f"Failed to create BDOS profile: {data}")
-
-            result['changed'] = True
-            result['response'] = data
-
-    except Exception as e:
-        module.fail_json(msg=str(e), debug_info=debug_info, **result)
-
-    result['debug_info'] = debug_info
-    module.exit_json(**result)
-
-def main():
-    run_module()
-
-if __name__ == "__main__":
-    main()
-=======
-# plugins/modules/dp_bdos_profile.py
-
-from ansible.module_utils.basic import AnsibleModule
-from ansible.module_utils.radware_cc import RadwareCC
-from ansible.module_utils.logger import Logger
-
-DOCUMENTATION = r'''
----
-module: dp_bdos_profile
-short_description: Manage DefensePro BDOS Flood profiles via Radware CC
-description:
-  - Creates or updates BDOS Flood profiles on Radware DefensePro devices using Radware CC API.
-options:
-  provider:
-    description:
-      - Dictionary with connection parameters for Radware CC.
-    type: dict
-    required: true
-    suboptions:
-      cc_ip:
-        description: Radware CC IP address
-        type: str
-        required: true
-      username:
-        description: Radware CC username
-        type: str
-        required: true
-      password:
-        description: Radware CC password
-        type: str
-        required: true
-      log_level:
-        description: Log verbosity level (enabled/disabled/debug)
-        type: str
-        default: disabled
-  dp_ip:
-    description: DefensePro device IP address
-    type: str
-    required: true
-  name:
-    description: BDOS Flood profile name
-    type: str
-    required: true
-  params:
-    description:
-      - Dictionary of BDOS Flood profile attributes and values
-    type: dict
-    required: true
-author:
-  - "Your Name"
-'''
-
-EXAMPLES = r'''
-- name: Create BDOS Flood profile
-  dp_bdos_profile:
-    provider:
-      cc_ip: 155.1.1.6
-      username: radware
-      password: mypass
-      log_level: debug
-    dp_ip: 155.1.1.7
-    name: "BDOS_Test"
-    params:
-      TCP Status: "active"
-      UDP Status: "inactive"
-      Transparent Optimization: "yes"
-      Footprint Strictness: "medium"
-      Action: "block & report"
-      Burst Enabled: "enable"
-      Rate Limit: "normalEdge"
-'''
-
-RETURN = r'''
-response:
-  description: API response from Radware CC
-  type: dict
-debug_info:
-  description: Request and response debug details
-  type: dict
-'''
-
-# -------------------------------
-# Field Mappings
-# -------------------------------
-FIELD_MAP = {
-    "TCP Status": "rsNetFloodProfileTcpStatus",
-    "TCP SYN Status": "rsNetFloodProfileTcpSynStatus",
-    "UDP Status": "rsNetFloodProfileUdpStatus",
-    "IGMP Status": "rsNetFloodProfileIgmpStatus",
-    "ICMP Status": "rsNetFloodProfileIcmpStatus",
-    "TCP FIN/ACK Status": "rsNetFloodProfileTcpFinAckStatus",
-    "TCP RST Status": "rsNetFloodProfileTcpRstStatus",
-    "TCP PSH/ACK Status": "rsNetFloodProfileTcpPshAckStatus",
-    "TCP SYN/ACK Status": "rsNetFloodProfileTcpSynAckStatus",
-    "TCP Frag Status": "rsNetFloodProfileTcpFragStatus",
-    "UDP Frag Status": "rsNetFloodProfileUdpFragStatus",
-    "Bandwidth In": "rsNetFloodProfileBandwidthIn",
-    "Bandwidth Out": "rsNetFloodProfileBandwidthOut",
-    "Transparent Optimization": "rsNetFloodProfileTransparentOptimization",
-    "Action": "rsNetFloodProfileAction",
-    "Burst Enabled": "rsNetFloodProfileBurstEnabled",
-    "Learning Suppression Threshold": "rsNetFloodProfileLearningSuppressionThreshold",
-    "Footprint Strictness": "rsNetFloodProfileFootprintStrictness",
-    "Rate Limit": "rsNetFloodProfileRateLimit",
-    "Packet Report Status": "rsNetFloodProfilePacketReportStatus",
-    "Packet Trace Status": "rsNetFloodProfilePacketTraceStatus",
-    "Simulation Stop At Attack End": "rsNetFloodProfileSimulationStopAtAttackEnd",
-    "Simulation Start When Sig Change": "rsNetFloodProfileSimulationStartWhenSigChange",
-    "Joint Distribution Status": "rsNetFloodProfileJointDistributionStatus",
-    "Advanced UDP Detection": "rsNetFloodProfileAdvUdpDetection",
-    "Advanced UDP Learning Period": "rsNetFloodProfileAdvUdpLearningPeriod",
-    "Over Mitigation Status": "rsNetFloodProfileOverMitigationStatus",
-    "Level Of Regularization": "rsNetFloodProfileLevelOfReuglarzation"
-}
-
-NUMERIC_MAPPING = {
-    "TCP Status": {"active": 1, "inactive": 2},
-    "TCP SYN Status": {"active": 1, "inactive": 2},
-    "UDP Status": {"active": 1, "inactive": 2},
-    "IGMP Status": {"active": 1, "inactive": 2},
-    "ICMP Status": {"active": 1, "inactive": 2},
-    "TCP FIN/ACK Status": {"active": 1, "inactive": 2},
-    "TCP RST Status": {"active": 1, "inactive": 2},
-    "TCP PSH/ACK Status": {"active": 1, "inactive": 2},
-    "TCP SYN/ACK Status": {"active": 1, "inactive": 2},
-    "TCP Frag Status": {"active": 1, "inactive": 2},
-    "UDP Frag Status": {"active": 1, "inactive": 2},
-    "Transparent Optimization": {"yes": 1, "no": 2},
-    "Footprint Strictness": {"low": 0, "medium": 1, "high": 2},
-    "Packet Report Status": {"enable": 1, "disable": 2},
-    "Packet Trace Status": {"enable": 1, "disable": 2},
     "Action": {"report only": 0, "block & report": 1},
     "Burst Enabled": {"enable": 1, "disable": 2},
     "Rate Limit": {"disable": 0, "normalEdge": 1, "suspectEdge": 2, "userDefined": 3},
@@ -465,5 +233,4 @@
 
 
 if __name__ == "__main__":
-    main()
->>>>>>> 9f214946
+    main()