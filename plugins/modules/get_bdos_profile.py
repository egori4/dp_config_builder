<<<<<<< HEAD
# plugins/modules/get_bdos_profile.py
from ansible.module_utils.basic import AnsibleModule
from ansible.module_utils.radware_cc import RadwareCC
from ansible.module_utils.logger import Logger

DOCUMENTATION = r'''
---
module: get_bdos_profile
short_description: Fetch BDOS Flood profiles from a DefensePro device via Radware CC
description:
  - Retrieves BDOS Flood profiles from DefensePro devices using Radware CC API
options:
  provider:
    description:
      - Dictionary with connection parameters for Radware CC.
    type: dict
    required: true
    suboptions:
      cc_ip:
        description: Radware CC IP address
        type: str
        required: true
      username:
        description: Radware CC username
        type: str
        required: true
      password:
        description: Radware CC password
        type: str
        required: true
      log_level:
        description: Log verbosity level (enabled/disabled/debug)
        type: str
        required: false
        default: disabled
  dp_ip:
    description: DefensePro device IP address
    type: str
    required: true
  profile_name:
    description: Optional BDOS profile name to fetch. If omitted, fetches all profiles.
    type: str
    required: false
author:
  - "Your Name"
'''

EXAMPLES = r'''
- name: Fetch all BDOS profiles
  get_bdos_profile:
    provider:
      cc_ip: 155.1.1.6
      username: radware
      password: mypass
    dp_ip: 155.1.1.7

- name: Fetch a specific BDOS profile
  get_bdos_profile:
    provider:
      cc_ip: 155.1.1.6
      username: radware
      password: mypass
    dp_ip: 155.1.1.7
    profile_name: "BDOS_Test"
'''

RETURN = r'''
response:
  description: API response from Radware CC containing BDOS profile(s)
  type: dict
debug_info:
  description: Request and response debug details
  type: dict
'''

def run_module():
    module_args = dict(
        provider=dict(type='dict', required=True),
        dp_ip=dict(type='str', required=True),
        profile_name=dict(type='str', required=False, default=None),
    )

    result = dict(changed=False, response={}, debug_info={})
    module = AnsibleModule(argument_spec=module_args, supports_check_mode=True)

    provider = module.params['provider']
    dp_ip = module.params['dp_ip']
    profile_name = module.params.get('profile_name')
    log_level = provider.get('log_level', 'disabled')

    logger = Logger(verbosity=log_level)

    try:
        cc = RadwareCC(provider['cc_ip'], provider['username'], provider['password'],
                       log_level=log_level, logger=logger)

        # Build URL
        if profile_name:
            path = f"/mgmt/device/byip/{dp_ip}/config/rsNetFloodProfileTable/{profile_name}"
        else:
            path = f"/mgmt/device/byip/{dp_ip}/config/rsNetFloodProfileTable"

        url = f"https://{provider['cc_ip']}{path}"
        debug_info = {'method': 'GET', 'url': url, 'body': None}
        logger.info(f"Fetching BDOS profile(s) from device {dp_ip}")
        logger.debug(f"GET URL: {url}")

        # Lock device to ensure consistency (optional for GET, can remove if not required)
        # logger.info(f"Locking device {dp_ip}")
        # cc._post(f"https://{provider['cc_ip']}/mgmt/device/byip/{dp_ip}/config/lock")

        resp = cc._get(url)
        debug_info['response_status'] = resp.status_code

        try:
            data = resp.json()
            result['response'] = data
            debug_info['response_json'] = data
            logger.debug(f"Response JSON: {data}")
        except ValueError:
            logger.error(f"Invalid JSON response: {resp.text}")
            module.fail_json(msg="Invalid JSON response", response_text=resp.text, debug_info=debug_info)

        # Unlock device if locking was used
        # logger.info(f"Unlocking device {dp_ip}")
        # cc._post(f"https://{provider['cc_ip']}/mgmt/device/byip/{dp_ip}/config/unlock")

    except Exception as e:
        logger.error(f"Exception: {str(e)}")
        module.fail_json(msg=str(e), debug_info=debug_info, **result)

    result['debug_info'] = debug_info
    module.exit_json(**result)

def main():
    run_module()

if __name__ == '__main__':
    main()
=======
from ansible.module_utils.basic import AnsibleModule
from ansible.module_utils.radware_cc import RadwareCC
from ansible.module_utils.logger import Logger

DOCUMENTATION = r'''
---
module: get_bdos_profile
short_description: Fetch BDOS Flood profiles from a DefensePro device via Radware CC
description:
  - Retrieves BDOS Flood profiles from DefensePro devices using Radware CC API
options:
  provider:
    description:
      - Dictionary with connection parameters for Radware CC.
    type: dict
    required: true
    suboptions:
      cc_ip:
        description: Radware CC IP address
        type: str
        required: true
      username:
        description: Radware CC username
        type: str
        required: true
      password:
        description: Radware CC password
        type: str
        required: true
      log_level:
        description: Log verbosity level (enabled/disabled/debug)
        type: str
        required: false
        default: disabled
  dp_ip:
    description: DefensePro device IP address
    type: str
    required: true
  profile_name:
    description: Optional BDOS profile name to fetch. If omitted, fetches all profiles.
    type: str
    required: false
author:
  - "Your Name"
'''

EXAMPLES = r'''
- name: Fetch all BDOS profiles
  get_bdos_profile:
    provider: "{{ cc }}"
    dp_ip: 10.105.192.32

- name: Fetch a specific BDOS profile
  get_bdos_profile:
    provider: "{{ cc }}"
    dp_ip: 10.105.192.32
    profile_name: "BDOS_Test"
'''

RETURN = r'''
response:
  description: API response from Radware CC containing BDOS profile(s)
  type: dict
debug_info:
  description: Request and response debug details
  type: dict
'''

def run_module():
    module_args = dict(
        provider=dict(type='dict', required=True),
        dp_ip=dict(type='str', required=True),
        profile_name=dict(type='str', required=False, default=None),
    )

    result = dict(changed=False, response={}, debug_info={})
    debug_info = {}  # Always initialize

    module = AnsibleModule(argument_spec=module_args, supports_check_mode=True)

    provider = module.params['provider']
    dp_ip = module.params['dp_ip']
    profile_name = module.params.get('profile_name')
    log_level = provider.get('log_level', 'disabled')

    logger = Logger(verbosity=log_level)

    try:
        cc = RadwareCC(provider['cc_ip'], provider['username'], provider['password'],
                       log_level=log_level, logger=logger)

        # Build URL
        if profile_name:
            path = f"/mgmt/device/byip/{dp_ip}/config/rsNetFloodProfileTable/{profile_name}"
        else:
            path = f"/mgmt/device/byip/{dp_ip}/config/rsNetFloodProfileTable"

        url = f"https://{provider['cc_ip']}{path}"
        debug_info.update({'method': 'GET', 'url': url, 'body': None})
        logger.info(f"Fetching BDOS profile(s) from device {dp_ip}")
        logger.debug(f"GET URL: {url}")

        resp = cc._get(url)
        debug_info['response_status'] = resp.status_code

        if resp.status_code != 200:
            module.fail_json(msg=f"Failed to fetch BDOS profile(s). Status {resp.status_code}",
                             response_text=resp.text, debug_info=debug_info)

        try:
            data = resp.json()
        except ValueError:
            module.fail_json(msg="Invalid JSON response", response_text=resp.text, debug_info=debug_info)

        result['response'] = {
            'status': resp.status_code,
            'json': data
        }
        debug_info['response_json'] = data

    except Exception as e:
        logger.error(f"Exception: {str(e)}")
        module.fail_json(msg=str(e), debug_info=debug_info, **result)

    result['debug_info'] = debug_info
    module.exit_json(**result)

def main():
    run_module()

if __name__ == '__main__':
    main()
>>>>>>> 9f214946
<|MERGE_RESOLUTION|>--- conflicted
+++ resolved
@@ -1,274 +1,132 @@
-<<<<<<< HEAD
-# plugins/modules/get_bdos_profile.py
-from ansible.module_utils.basic import AnsibleModule
-from ansible.module_utils.radware_cc import RadwareCC
-from ansible.module_utils.logger import Logger
-
-DOCUMENTATION = r'''
----
-module: get_bdos_profile
-short_description: Fetch BDOS Flood profiles from a DefensePro device via Radware CC
-description:
-  - Retrieves BDOS Flood profiles from DefensePro devices using Radware CC API
-options:
-  provider:
-    description:
-      - Dictionary with connection parameters for Radware CC.
-    type: dict
-    required: true
-    suboptions:
-      cc_ip:
-        description: Radware CC IP address
-        type: str
-        required: true
-      username:
-        description: Radware CC username
-        type: str
-        required: true
-      password:
-        description: Radware CC password
-        type: str
-        required: true
-      log_level:
-        description: Log verbosity level (enabled/disabled/debug)
-        type: str
-        required: false
-        default: disabled
-  dp_ip:
-    description: DefensePro device IP address
-    type: str
-    required: true
-  profile_name:
-    description: Optional BDOS profile name to fetch. If omitted, fetches all profiles.
-    type: str
-    required: false
-author:
-  - "Your Name"
-'''
-
-EXAMPLES = r'''
-- name: Fetch all BDOS profiles
-  get_bdos_profile:
-    provider:
-      cc_ip: 155.1.1.6
-      username: radware
-      password: mypass
-    dp_ip: 155.1.1.7
-
-- name: Fetch a specific BDOS profile
-  get_bdos_profile:
-    provider:
-      cc_ip: 155.1.1.6
-      username: radware
-      password: mypass
-    dp_ip: 155.1.1.7
-    profile_name: "BDOS_Test"
-'''
-
-RETURN = r'''
-response:
-  description: API response from Radware CC containing BDOS profile(s)
-  type: dict
-debug_info:
-  description: Request and response debug details
-  type: dict
-'''
-
-def run_module():
-    module_args = dict(
-        provider=dict(type='dict', required=True),
-        dp_ip=dict(type='str', required=True),
-        profile_name=dict(type='str', required=False, default=None),
-    )
-
-    result = dict(changed=False, response={}, debug_info={})
-    module = AnsibleModule(argument_spec=module_args, supports_check_mode=True)
-
-    provider = module.params['provider']
-    dp_ip = module.params['dp_ip']
-    profile_name = module.params.get('profile_name')
-    log_level = provider.get('log_level', 'disabled')
-
-    logger = Logger(verbosity=log_level)
-
-    try:
-        cc = RadwareCC(provider['cc_ip'], provider['username'], provider['password'],
-                       log_level=log_level, logger=logger)
-
-        # Build URL
-        if profile_name:
-            path = f"/mgmt/device/byip/{dp_ip}/config/rsNetFloodProfileTable/{profile_name}"
-        else:
-            path = f"/mgmt/device/byip/{dp_ip}/config/rsNetFloodProfileTable"
-
-        url = f"https://{provider['cc_ip']}{path}"
-        debug_info = {'method': 'GET', 'url': url, 'body': None}
-        logger.info(f"Fetching BDOS profile(s) from device {dp_ip}")
-        logger.debug(f"GET URL: {url}")
-
-        # Lock device to ensure consistency (optional for GET, can remove if not required)
-        # logger.info(f"Locking device {dp_ip}")
-        # cc._post(f"https://{provider['cc_ip']}/mgmt/device/byip/{dp_ip}/config/lock")
-
-        resp = cc._get(url)
-        debug_info['response_status'] = resp.status_code
-
-        try:
-            data = resp.json()
-            result['response'] = data
-            debug_info['response_json'] = data
-            logger.debug(f"Response JSON: {data}")
-        except ValueError:
-            logger.error(f"Invalid JSON response: {resp.text}")
-            module.fail_json(msg="Invalid JSON response", response_text=resp.text, debug_info=debug_info)
-
-        # Unlock device if locking was used
-        # logger.info(f"Unlocking device {dp_ip}")
-        # cc._post(f"https://{provider['cc_ip']}/mgmt/device/byip/{dp_ip}/config/unlock")
-
-    except Exception as e:
-        logger.error(f"Exception: {str(e)}")
-        module.fail_json(msg=str(e), debug_info=debug_info, **result)
-
-    result['debug_info'] = debug_info
-    module.exit_json(**result)
-
-def main():
-    run_module()
-
-if __name__ == '__main__':
-    main()
-=======
-from ansible.module_utils.basic import AnsibleModule
-from ansible.module_utils.radware_cc import RadwareCC
-from ansible.module_utils.logger import Logger
-
-DOCUMENTATION = r'''
----
-module: get_bdos_profile
-short_description: Fetch BDOS Flood profiles from a DefensePro device via Radware CC
-description:
-  - Retrieves BDOS Flood profiles from DefensePro devices using Radware CC API
-options:
-  provider:
-    description:
-      - Dictionary with connection parameters for Radware CC.
-    type: dict
-    required: true
-    suboptions:
-      cc_ip:
-        description: Radware CC IP address
-        type: str
-        required: true
-      username:
-        description: Radware CC username
-        type: str
-        required: true
-      password:
-        description: Radware CC password
-        type: str
-        required: true
-      log_level:
-        description: Log verbosity level (enabled/disabled/debug)
-        type: str
-        required: false
-        default: disabled
-  dp_ip:
-    description: DefensePro device IP address
-    type: str
-    required: true
-  profile_name:
-    description: Optional BDOS profile name to fetch. If omitted, fetches all profiles.
-    type: str
-    required: false
-author:
-  - "Your Name"
-'''
-
-EXAMPLES = r'''
-- name: Fetch all BDOS profiles
-  get_bdos_profile:
-    provider: "{{ cc }}"
-    dp_ip: 10.105.192.32
-
-- name: Fetch a specific BDOS profile
-  get_bdos_profile:
-    provider: "{{ cc }}"
-    dp_ip: 10.105.192.32
-    profile_name: "BDOS_Test"
-'''
-
-RETURN = r'''
-response:
-  description: API response from Radware CC containing BDOS profile(s)
-  type: dict
-debug_info:
-  description: Request and response debug details
-  type: dict
-'''
-
-def run_module():
-    module_args = dict(
-        provider=dict(type='dict', required=True),
-        dp_ip=dict(type='str', required=True),
-        profile_name=dict(type='str', required=False, default=None),
-    )
-
-    result = dict(changed=False, response={}, debug_info={})
-    debug_info = {}  # Always initialize
-
-    module = AnsibleModule(argument_spec=module_args, supports_check_mode=True)
-
-    provider = module.params['provider']
-    dp_ip = module.params['dp_ip']
-    profile_name = module.params.get('profile_name')
-    log_level = provider.get('log_level', 'disabled')
-
-    logger = Logger(verbosity=log_level)
-
-    try:
-        cc = RadwareCC(provider['cc_ip'], provider['username'], provider['password'],
-                       log_level=log_level, logger=logger)
-
-        # Build URL
-        if profile_name:
-            path = f"/mgmt/device/byip/{dp_ip}/config/rsNetFloodProfileTable/{profile_name}"
-        else:
-            path = f"/mgmt/device/byip/{dp_ip}/config/rsNetFloodProfileTable"
-
-        url = f"https://{provider['cc_ip']}{path}"
-        debug_info.update({'method': 'GET', 'url': url, 'body': None})
-        logger.info(f"Fetching BDOS profile(s) from device {dp_ip}")
-        logger.debug(f"GET URL: {url}")
-
-        resp = cc._get(url)
-        debug_info['response_status'] = resp.status_code
-
-        if resp.status_code != 200:
-            module.fail_json(msg=f"Failed to fetch BDOS profile(s). Status {resp.status_code}",
-                             response_text=resp.text, debug_info=debug_info)
-
-        try:
-            data = resp.json()
-        except ValueError:
-            module.fail_json(msg="Invalid JSON response", response_text=resp.text, debug_info=debug_info)
-
-        result['response'] = {
-            'status': resp.status_code,
-            'json': data
-        }
-        debug_info['response_json'] = data
-
-    except Exception as e:
-        logger.error(f"Exception: {str(e)}")
-        module.fail_json(msg=str(e), debug_info=debug_info, **result)
-
-    result['debug_info'] = debug_info
-    module.exit_json(**result)
-
-def main():
-    run_module()
-
-if __name__ == '__main__':
-    main()
->>>>>>> 9f214946
+from ansible.module_utils.basic import AnsibleModule
+from ansible.module_utils.radware_cc import RadwareCC
+from ansible.module_utils.logger import Logger
+
+DOCUMENTATION = r'''
+---
+module: get_bdos_profile
+short_description: Fetch BDOS Flood profiles from a DefensePro device via Radware CC
+description:
+  - Retrieves BDOS Flood profiles from DefensePro devices using Radware CC API
+options:
+  provider:
+    description:
+      - Dictionary with connection parameters for Radware CC.
+    type: dict
+    required: true
+    suboptions:
+      cc_ip:
+        description: Radware CC IP address
+        type: str
+        required: true
+      username:
+        description: Radware CC username
+        type: str
+        required: true
+      password:
+        description: Radware CC password
+        type: str
+        required: true
+      log_level:
+        description: Log verbosity level (enabled/disabled/debug)
+        type: str
+        required: false
+        default: disabled
+  dp_ip:
+    description: DefensePro device IP address
+    type: str
+    required: true
+  profile_name:
+    description: Optional BDOS profile name to fetch. If omitted, fetches all profiles.
+    type: str
+    required: false
+author:
+  - "Your Name"
+'''
+
+EXAMPLES = r'''
+- name: Fetch all BDOS profiles
+  get_bdos_profile:
+    provider: "{{ cc }}"
+    dp_ip: 10.105.192.32
+
+- name: Fetch a specific BDOS profile
+  get_bdos_profile:
+    provider: "{{ cc }}"
+    dp_ip: 10.105.192.32
+    profile_name: "BDOS_Test"
+'''
+
+RETURN = r'''
+response:
+  description: API response from Radware CC containing BDOS profile(s)
+  type: dict
+debug_info:
+  description: Request and response debug details
+  type: dict
+'''
+
+def run_module():
+    module_args = dict(
+        provider=dict(type='dict', required=True),
+        dp_ip=dict(type='str', required=True),
+        profile_name=dict(type='str', required=False, default=None),
+    )
+
+    result = dict(changed=False, response={}, debug_info={})
+    debug_info = {}  # Always initialize
+
+    module = AnsibleModule(argument_spec=module_args, supports_check_mode=True)
+
+    provider = module.params['provider']
+    dp_ip = module.params['dp_ip']
+    profile_name = module.params.get('profile_name')
+    log_level = provider.get('log_level', 'disabled')
+
+    logger = Logger(verbosity=log_level)
+
+    try:
+        cc = RadwareCC(provider['cc_ip'], provider['username'], provider['password'],
+                       log_level=log_level, logger=logger)
+
+        # Build URL
+        if profile_name:
+            path = f"/mgmt/device/byip/{dp_ip}/config/rsNetFloodProfileTable/{profile_name}"
+        else:
+            path = f"/mgmt/device/byip/{dp_ip}/config/rsNetFloodProfileTable"
+
+        url = f"https://{provider['cc_ip']}{path}"
+        debug_info.update({'method': 'GET', 'url': url, 'body': None})
+        logger.info(f"Fetching BDOS profile(s) from device {dp_ip}")
+        logger.debug(f"GET URL: {url}")
+
+        resp = cc._get(url)
+        debug_info['response_status'] = resp.status_code
+
+        if resp.status_code != 200:
+            module.fail_json(msg=f"Failed to fetch BDOS profile(s). Status {resp.status_code}",
+                             response_text=resp.text, debug_info=debug_info)
+
+        try:
+            data = resp.json()
+        except ValueError:
+            module.fail_json(msg="Invalid JSON response", response_text=resp.text, debug_info=debug_info)
+
+        result['response'] = {
+            'status': resp.status_code,
+            'json': data
+        }
+        debug_info['response_json'] = data
+
+    except Exception as e:
+        logger.error(f"Exception: {str(e)}")
+        module.fail_json(msg=str(e), debug_info=debug_info, **result)
+
+    result['debug_info'] = debug_info
+    module.exit_json(**result)
+
+def main():
+    run_module()
+
+if __name__ == '__main__':
+    main()