--- conflicted
+++ resolved
@@ -989,7 +989,68 @@
     idle_state_timer: seconds for idle timeout.
     Control flags: Use to enable/disable each stage independently.
 
-<<<<<<< HEAD
+### Create HTTPS Profiles ###
+```yaml
+# Define HTTPS profiles to create on each device
+# Configure HTTPS profiles in `vars/create_vars.yml`:
+# OPTIONAL: HTTPS profiles (only define if creating new ones)
+
+
+create_https_profiles:
+  - name: "https_profile_1"
+    params:
+      action: "report_only"   # report_only,block_and_report
+      rate_limit: "2000"      # Packets per Second per Source
+      http_authentication_on_suspect_sources: "enable"  # enable, disable
+      http_authentication_on_all_sources: "enable"      # enable, disable
+      rate_limit_status: "enable"                       # enable, disable
+      packet_report: "disable"                          # enable, disable
+      full_session_decryption: "disable"                # enable, disable
+      #challenge_method: "javascript"                   # javascript, redirect_302
+
+
+
+#Minimal example (only mandatory parameter)
+ create_https_profiles:
+  - name: "http_profile_2"
+    params:
+      action: "report_only"
+    # All other parameters use defaults
+```
+### Editing HTTPS Profiles (Partial Updates)
+```yaml
+# Edit existing HTTPS profiles - ONLY specify what you want to change
+edit_https_profiles:
+  - name: "http_profile_1"
+    params:
+      action: "report_only"                             # report_only,block_and_report
+      rate_limit: "2000"                                # Packets per Second per Source
+      http_authentication_on_suspect_sources: "enable"  # enable, disable
+      http_authentication_on_all_sources: "enable"      # enable, disable
+      rate_limit_status: "enable"                       # enable, disable
+      packet_report: "disable"                          # enable, disable
+      full_session_decryption: "disable"                # enable, disable
+      #challenge_method: "javascript"                   # javascript, redirect_302, SSL Decryption and Encryption should be enabled on the DP for this to work
+```
+
+### Get HTTPS Profiles
+```yaml
+# Get all HTTPS profiles from devices
+# No configuration needed - just run the playbook
+ansible-playbook playbooks/get_https_profile.yml
+
+filter_https_profile_names: ["http_profile_3"]
+
+```
+
+### Delete HTTP Profiles
+
+```yaml
+delete_https_profiles:
+  - "https_profile_1"
+  - "https_profile_2"                  # Show all profiles (default)
+```
+
 
 
 ### SYN Profiles - Complete Configuration Reference
@@ -1145,69 +1206,6 @@
       - "SYN_PROT_1"             # Already exists on device
 ```
 ### All modules support check mode (`--check`) for previewing changes.
-=======
-### Create HTTPS Profiles ###
-```yaml
-# Define HTTPS profiles to create on each device
-# Configure HTTPS profiles in `vars/create_vars.yml`:
-# OPTIONAL: HTTPS profiles (only define if creating new ones)
-
-
-create_https_profiles:
-  - name: "https_profile_1"
-    params:
-      action: "report_only"   # report_only,block_and_report
-      rate_limit: "2000"      # Packets per Second per Source
-      http_authentication_on_suspect_sources: "enable"  # enable, disable
-      http_authentication_on_all_sources: "enable"      # enable, disable
-      rate_limit_status: "enable"                       # enable, disable
-      packet_report: "disable"                          # enable, disable
-      full_session_decryption: "disable"                # enable, disable
-      #challenge_method: "javascript"                   # javascript, redirect_302
-
-
-
-#Minimal example (only mandatory parameter)
- create_https_profiles:
-  - name: "http_profile_2"
-    params:
-      action: "report_only"
-    # All other parameters use defaults
-```
-### Editing HTTPS Profiles (Partial Updates)
-```yaml
-# Edit existing HTTPS profiles - ONLY specify what you want to change
-edit_https_profiles:
-  - name: "http_profile_1"
-    params:
-      action: "report_only"                             # report_only,block_and_report
-      rate_limit: "2000"                                # Packets per Second per Source
-      http_authentication_on_suspect_sources: "enable"  # enable, disable
-      http_authentication_on_all_sources: "enable"      # enable, disable
-      rate_limit_status: "enable"                       # enable, disable
-      packet_report: "disable"                          # enable, disable
-      full_session_decryption: "disable"                # enable, disable
-      #challenge_method: "javascript"                   # javascript, redirect_302, SSL Decryption and Encryption should be enabled on the DP for this to work
-```
-
-### Get HTTPS Profiles
-```yaml
-# Get all HTTPS profiles from devices
-# No configuration needed - just run the playbook
-ansible-playbook playbooks/get_https_profile.yml
-
-filter_https_profile_names: ["http_profile_3"]
-
-```
-
-### Delete HTTP Profiles
-
-```yaml
-delete_https_profiles:
-  - "https_profile_1"
-  - "https_profile_2"                  # Show all profiles (default)
-```
->>>>>>> e794ece5
 
 ### Security Policy Configuration
 
