# DefensePro Configuration Builder - User Guide

**Quick automation for Radware DefensePro network class management**

## What This Does

Automate creation, editing, and deletion of DefensePro profiles and policies across multiple devices using Ansible.

## Prerequisites

Before starting, ensure your Ansible environment is properly configured:

### Required Files Setup
```bash
# 1. Create Ansible configuration (required)
cp ansible_example.cfg ansible.cfg

# 2. Create inventory file (required) 
cp inventory_example.ini inventory.ini

# 3. Create CyberController connection settings (required)
cd vars/
cp cc_example.yml cc.yml
nano cc.yml  # Edit with your CyberController IP, username, password

```

### Verify Setup

# Test inventory
ansible-inventory --list
```

## Quick Start (5 minutes)

### 1. Setup Your Environment
```bash
# Copy configuration templates (after completing Prerequisites above)
cd vars/
cp create_vars.yml.example create_vars.yml  # Edit variables as needed
cp edit_vars.yml.example edit_vars.yml      # Edit variables as needed
cp delete_vars.yml.example delete_vars.yml  # Edit variables as needed
cp get_vars.yml.example get_vars.yml        # Edit variables as needed
cp update_vars_example.yml update_vars.yml  # Edit variables as needed
```

### 2. Run Operations
```bash
# See what network classes exist
ansible-playbook playbooks/get_network_class.yml

# Create new network classes
ansible-playbook playbooks/create_network_class.yml

# Edit existing network classes  
ansible-playbook playbooks/edit_network_class.yml

# Delete network classes
ansible-playbook playbooks/delete_network_class.yml

# Create connection limit profiles (uses create_cl_configuration module)
ansible-playbook playbooks/create_cl_profiles.yml

# Edit existing connection limit protections (uses edit_cl_configuration module)
ansible-playbook playbooks/edit_cl_protections.yml

# Get connection limit profiles and protections (uses get_cl_configuration module)
ansible-playbook playbooks/get_cl_profiles.yml

# Delete connection limit profiles and protections (uses delete_cl_configuration module)
ansible-playbook playbooks/delete_cl_profiles.yml

<<<<<<< HEAD
# Create BDoS profiles (uses create_bdos_profile module)
ansible-playbook playbooks/create_bdos_profile.yml

# Edit existing bdos profiles (uses edit_bdos_profile module)
ansible-playbook playbooks/edit_bdos_profile.yml

# Get bdos profiles (uses get_bdos_profile module)
ansible-playbook playbooks/get_bdos_profile.yml

# Delete bdos profile (uses delete_bdos_profile module)
ansible-playbook playbooks/delete_bdos_profile.yml
=======
# Create security policies with orchestration (includes network classes, CL profiles, and policies)
ansible-playbook playbooks/create_security_policy.yml

# Edit existing security policies (partial updates and profile management)
ansible-playbook playbooks/edit_security_policy.yml
>>>>>>> 50acbaf8
```

## Common Workflows

### Workflow 1: Create New Network Classes
```bash
# 1. Edit your requirements
nano vars/create_vars.yml

# 2. Test first (dry run)
ansible-playbook --check playbooks/create_network_class.yml

# 3. Apply changes
ansible-playbook playbooks/create_network_class.yml
```

### Workflow 2: Modify Existing Networks
```bash
# 1. See current state
ansible-playbook playbooks/get_network_class.yml

# 2. Define your changes
nano vars/edit_vars.yml

# 3. Test first (dry run)
ansible-playbook --check playbooks/edit_network_class.yml

# 4. Apply changes
ansible-playbook playbooks/edit_network_class.yml
```

### Workflow 3: Clean Up Networks
```bash
# 1. Identify what to delete
ansible-playbook playbooks/get_network_class.yml

# 2. Define deletions
nano vars/delete_vars.yml

# 3. Test first (dry run)
ansible-playbook --check playbooks/delete_network_class.yml

# 4. Apply deletions
ansible-playbook playbooks/delete_network_class.yml
```

### Workflow 4: Create Connection Limit Profiles
```bash
# 1. Configure protections and profiles
nano vars/create_vars.yml

# 2. Test first (dry run)
ansible-playbook --check playbooks/create_cl_profiles.yml

# 3. Apply configuration
ansible-playbook playbooks/create_cl_profiles.yml

# Alternative: Use with check mode for testing
ansible-playbook playbooks/create_cl_profiles.yml --check
```

#### Workflow 4a: Create Protections Only (Skip Profiles)
```bash
# 1. Edit create_vars.yml - define cl_protections section, comment out cl_profiles
nano vars/create_vars.yml

# 2. Test and apply
ansible-playbook --check playbooks/create_cl_profiles.yml
ansible-playbook playbooks/create_cl_profiles.yml
```

#### Workflow 4b: Create Profiles Only (Use Existing Protections)
```bash
# 1. Edit create_vars.yml - comment out cl_protections, define cl_profiles with existing names
nano vars/create_vars.yml

# 2. Test and apply  
ansible-playbook --check playbooks/create_cl_profiles.yml
ansible-playbook playbooks/create_cl_profiles.yml
```

### Workflow 5: Edit Connection Limit Protections
```bash
# 1. Identify existing protections (check DefensePro UI for protection indexes)
# Protection indexes start from 450001 and increment

# 2. Configure your changes (only specify what you want to change)
nano vars/edit_vars.yml

# 3. Test first (dry run) - shows exactly what will change
ansible-playbook --check playbooks/edit_cl_protections.yml

# 4. Apply changes
ansible-playbook playbooks/edit_cl_protections.yml
```

**Note**: For editing, you only need to specify the parameters you want to change. All other parameters remain unchanged on the device.

**Usage patterns**:
- **Create new protections + profiles**: Define both `cl_protections` and `cl_profiles` sections
- **Create protections only**: Define `cl_protections` section, skip `cl_profiles` section
- **Use only existing protections**: Skip `cl_protections`, define only `cl_profiles` with existing protection names
- **Mixed approach**: Create some new protections, reference some existing ones in the same profile

### Workflow 6: Get Network Classes with Filtering
```bash
# 1. See all network classes on devices
ansible-playbook playbooks/get_network_class.yml

# 2. Filter by specific class names (edit get_vars.yml first)
nano vars/get_vars.yml  # Set filter_class_names: ["web_servers", "db_servers"]
ansible-playbook playbooks/get_network_class.yml

# 3. Reset to show all classes
nano vars/get_vars.yml  # Set filter_class_names: []
ansible-playbook playbooks/get_network_class.yml
```

**Note**: The get operation shows network classes with detailed breakdown including IP ranges and group information. You can filter by class names or show all classes.

### Workflow 7: Get Connection Limit Profiles
```bash
# 1. See all profiles and protections on devices
ansible-playbook playbooks/get_cl_profiles.yml

# 2. Filter by specific profile names (edit get_vars.yml first)
nano vars/get_vars.yml  # Set filter_cl_profile_names: ["profile1", "profile2"]
ansible-playbook playbooks/get_cl_profiles.yml

# 3. Reset to show all profiles
nano vars/get_vars.yml  # Set filter_cl_profile_names: []
ansible-playbook playbooks/get_cl_profiles.yml
```

**Note**: The get operation shows profiles with their associated protections and all protection settings. You can filter by profile names or show all profiles.

### Workflow 8: Delete Connection Limit Profiles and Protections
```bash
# 1. Identify what to delete (get current state first)
ansible-playbook playbooks/get_cl_profiles.yml

# 2. Configure your deletions
nano vars/delete_vars.yml

# 3. Test first (dry run) - shows exactly what will be deleted
ansible-playbook --check playbooks/delete_cl_profiles.yml

# The check mode will show:
# - Profile Operations: Which protections will be removed from which profiles
# - Protection Deletions: Which protections will be deleted entirely (with their indexes)
# - Validation: Both names and indexes are validated against current device state
# - Status indicators: NOT FOUND for protections/indexes that don't exist on the device

# 4. Apply deletions
ansible-playbook playbooks/delete_cl_profiles.yml
```

**Important Rules for Deletion**:
- **Profile deletions**: Remove protections from profiles (profile auto-deleted when last protection removed)
- **Protection deletions**: Delete protections entirely (protection must not be in any profile)
- **Order matters**: Profile deletions are processed before protection deletions
- **Dependencies**: Cannot delete protection if it's still associated with any profile
- **Preview mode**: Use `--check` flag to see exactly what would be deleted before applying changes

**Usage patterns**:
- **Remove from profiles only**: Define `cl_profile_deletions` section, skip `cl_protection_deletions`
- **Delete protections only**: Skip `cl_profile_deletions`, define `cl_protection_deletions` with standalone protections
- **Complete cleanup**: Define both sections - remove from profiles first, then delete protections


### Workflow 9 :Create New BDoS Profiles
```bash
# 1. Define your BDoS profiles
nano vars/create_vars.yml

# 2. Test first (dry run)
ansible-playbook --check playbooks/create_bdos_profile.yml

# 3. Apply configuration
ansible-playbook playbooks/create_bdos_profile.yml
```

### Workflow 9a :Edit Existing BDoS Profile
```bash
nano vars/edit_vars.yml
ansible-playbook --check playbooks/edit_bdos_profile.yml
ansible-playbook playbooks/edit_bdos_profile.yml
```

#### workflow 9b :Get BDoS Profile
```bash
ansible-playbook playbooks/get_bdos_profile.yml
```

#### workflow 9c : Delete BDoS Profile
```bash
nano vars/delete_vars.yml
ansible-playbook --check playbooks/delete_bdos_profile.yml
ansible-playbook playbooks/delete_bdos_profile.yml
```

### Workflow 10: Create Security Policies with Profile Bindings

```bash
# 1. Configure your orchestration settings  
nano vars/create_vars.yml

# Edit the security_policy_config section:
security_policy_config:
  create_network_classes: true    # Create network classes first
  create_cl_profiles: true        # Create CL profiles next  
  create_security_policies: true  # Create security policies last

# 2. Configure your security policies
# Add policies to the security_policies section with profile bindings

# 3. Test orchestration plan (preview mode)
ansible-playbook --check playbooks/create_security_policy.yml

# 4. Execute full orchestration
ansible-playbook playbooks/create_security_policy.yml
```

**Security Policy Features**:
- **Unified orchestration**: Creates profiles and security policies in sequence
- **Profile binding**: Binds protection profiles to policies
- **Flexible control**: Enable/disable each creation stage independently
- **Existing resource support**: Use existing profiles without recreating them

**Common scenarios**:
- **Full setup**: Enable all flags to create everything from scratch
- **Policies only**: Disable network and profile creation, use existing resources
- **Partial creation**: Mix and match what gets created vs. using existing resources

### Workflow 11: Apply DefensePro Policy Updates
```bash
# Option A: Automatic policy updates (during orchestration)
# 1. Enable automatic policy application in create_vars.yml
security_policy_config:
  apply_policies_after_creation: true  # Automatically apply policies after creation

# 2. Run orchestration - policies will be applied automatically
ansible-playbook playbooks/create_security_policy.yml

# Option B: Manual policy updates (standalone)
# 1. Configure target devices in update_vars.yml
nano vars/update_vars.yml  # Set target_devices list

# 2. Run the standalone policy update playbook
ansible-playbook playbooks/update_policies.yml

# Option C: Override target devices (alternative to editing vars file)
ansible-playbook playbooks/update_policies.yml -e "target_devices=['10.105.192.32','10.105.192.33']"
```

**Policy Update Features**:
- **Automatic integration**: Policies applied automatically during orchestration
- **Manual control**: Standalone playbook for manual policy updates using `vars/update_vars.yml`
- **Conditional execution**: Orchestration playbook "create_security_policy.yml" skip policy updates when controlled centrally
- **Safety confirmation**: Optional interactive prompts to prevent accidental updates
- **Per-device processing**: Updates applied individually with proper locking



## Configuration Files

### Your Network Devices (`vars/create_vars.yml`, `vars/edit_vars.yml`, `vars/get_vars.yml`, etc.)
```yaml
dp_ip:
  - "10.105.192.32"  # Add your DefensePro IPs here
  - "10.105.192.33"

# For getting network classes (get_vars.yml)
filter_class_names: []  # Show all classes (default)
# filter_class_names: ["web_servers", "db_servers"]  # Filter specific classes

# For getting profiles (get_vars.yml)
filter_cl_profile_names: []  # Show all profiles (default)
# filter_cl_profile_names: ["profile1", "profile2"]  # Filter specific profiles
```


### CyberController Connection (`vars/cc.yml`)
```yaml
cc_ip: "10.105.193.3"
username: "your_username"
password: "your_password"
log_level: "info"  # info, debug, or disabled
```

## Variable Format Guide

### Creating Networks
```yaml
netclasses:
  - name: "web_servers"
    groups:
      - { address: "192.168.1.0", mask: "255.255.255.0" }
      - { address: "192.168.2.0", mask: "24" }
```

### Editing Networks  
```yaml
edit_networks:
  - {class_name: "web_servers", index: 0, address: "10.1.1.0", mask: "24"}
  - {class_name: "web_servers", index: 1, address: "10.1.2.0", mask: "24"}
```

### Deleting Networks
```yaml
delete_networks:
  - {class_name: "web_servers", index: 0}
  - {class_name: "old_servers", index: 1}
```

### Connection Limit Profiles - Complete Configuration Reference

**Important**: Both `cl_protections` and `cl_profiles` sections are completely optional. You can define one, another or both, based on your needs.

#### Creating Connection Limit Protections (ALL Supported Parameters)
```yaml
# OPTIONAL: Protection subprofiles (only define if creating new ones)
cl_protections:
  - name: "cl_prot_comprehensive_example"        # MANDATORY: Protection name
    protocol: "tcp"                              # OPTIONAL: tcp, udp (default: tcp)
    threshold: "100"                             # OPTIONAL: Connection threshold (default: "50")
    app_port_group: "https"                      # OPTIONAL: http, https, dns, ftp, smtp, imap, custom port, or "" for all (default: "")
    tracking_type: "src_ip"                      # OPTIONAL: src_ip, dst_ip, src_and_dest_ip, dst_ip_and_port (default: dst_ip)
    action: "drop"                               # OPTIONAL: drop, report_only (default: drop)
    packet_report: "enable"                      # OPTIONAL: enable, disable (default: disable)
    protection_type: "cps"                       # OPTIONAL: cps, concurrent_connections (default: cps)
    index: 450001                                # OPTIONAL: 0 or 450001+ (default: 0)

  # Minimal example (only mandatory parameter)
  - name: "cl_prot_minimal"                      # MANDATORY: Only this is required
    # All other parameters will use defaults

  # Custom index example
  - name: "cl_prot_custom_index"
    protocol: "udp"
    threshold: "200"
    index: 450002                                # Custom index
```

#### Editing Connection Limit Protections (Partial Updates)
```yaml
# Edit existing protections - ONLY specify what you want to change
edit_cl_protections:
  - protection_index: 450001                    # MANDATORY: Must specify which protection to edit
    protection_name: "Updated Protection"        # OPTIONAL: Change name only
    
  - protection_index: 450002                    # MANDATORY: Another protection to edit
    threshold: "500"                            # OPTIONAL: Change threshold only
    action: "report_only"                       # OPTIONAL: Change action only
    # All other parameters remain unchanged
    
  - protection_index: 450003                    # MANDATORY: Edit multiple parameters
    protocol: "udp"                             # OPTIONAL: Change protocol
    threshold: "300"                            # OPTIONAL: Change threshold
    tracking_type: "dst_ip_and_port"           # OPTIONAL: Change tracking
    packet_report: "disable"                   # OPTIONAL: Change reporting
    # Other parameters remain unchanged
```

#### Getting Connection Limit Profiles and Protections
```yaml
# Get all profiles and protections from devices
# No configuration needed - just run the playbook
ansible-playbook playbooks/get_cl_profiles.yml

# Filter by specific profile names (configure in get_vars.yml)
filter_cl_profile_names: ["profile1", "profile2"]  # Show only these profiles
# filter_cl_profile_names: []                      # Show all profiles (default)
```

#### Deleting Connection Limit Profiles and Protections
```yaml
# OPTIONAL: Remove protections from profiles (without deleting protection itself)
cl_profile_deletions:
  - profile_name: "profile_to_modify"
    protections:
      - "protection1"
      - "protection2"

# OPTIONAL: Delete protections entirely (protection must not be in any profile)
cl_protection_deletions:
  - protections_to_delete:
      - "standalone_protection"      # Delete by name (module looks up index)
      - "another_protection"         # Delete by name (module looks up index)
      - "old_protection"             # Delete by name (module looks up index)
      - 450001                       # Delete by index directly
      - 450002                       # Delete by index directly

# Important: Both sections are optional - define based on your needs
# Order: Profile deletions processed first, then protection deletions
```

**Parameter Reference for Connection Limit Protections**:

| Parameter | Status | Options | Default | Description |
|-----------|--------|---------|---------|-------------|
| `name` | **MANDATORY** | Any string | - | Protection name (create only) |
| `protection_index` | **MANDATORY** | Integer | - | Index to edit (edit only) |
| `protocol` | OPTIONAL | tcp, udp | tcp | Network protocol |
| `threshold` | OPTIONAL | "number" | "50" | Connection limit threshold |
| `app_port_group` | OPTIONAL | http, https, dns, ftp, smtp, imap, custom port, "" | "" | Application port filter |
| `tracking_type` | OPTIONAL | src_ip, dst_ip, src_and_dest_ip, dst_ip_and_port | dst_ip | Traffic tracking method |
| `action` | OPTIONAL | drop, report_only | drop | Action when threshold exceeded |
| `packet_report` | OPTIONAL | enable, disable | disable | Detailed packet reporting |
| `protection_type` | OPTIONAL | cps, concurrent_connections | cps | Detection type |
| `index` | OPTIONAL | 0 or 450001+ | 0 | Creation index |

**Key Points for Editing**:
-  **Partial Updates**: Only specify parameters you want to change
-  **Unchanged Values**: Unspecified parameters keep their current values
-  **Flexible**: Change one parameter or many in a single operation

#### Connection Limit Profiles (Optional Section)
```yaml
# OPTIONAL: Profiles (can reference existing or newly created protections)
cl_profiles:
  - name: "web_server_limits"                   # MANDATORY: Profile name
    protections:                                # MANDATORY: List of protections
      - "cl_prot_tcp_limit"                     # Will be created above
      - "existing_protection"                   # Already exists on DefensePro
      
  - name: "database_limits"                     # Another profile example
    protections:
      - "cl_prot_comprehensive_example"         # Reference created protection
      - "legacy_protection_on_device"           # Reference existing protection
```

**Profile Configuration Notes**:
-  **name**: MANDATORY - Unique profile name
-  **protections**: MANDATORY - List of protection names to include
-  **Mixed References**: Can combine newly created and existing protections
-  **Flexible**: Create profiles with any combination of protections
#### Usage Pattern Examples
```yaml
# Example 1: Create new protections + profiles (comprehensive)
cl_protections:
  - name: "web_protection"
    protocol: "tcp"
    threshold: "100"
    app_port_group: "https"
    tracking_type: "src_ip"
    action: "drop"
    index: 450001
  - name: "api_protection"
    protocol: "tcp"
    threshold: "500"
    tracking_type: "dst_ip_and_port"
    action: "report_only"
    index: 450002

cl_profiles:
  - name: "web_security_profile"
    protections:
      - "web_protection"      # Newly created
      - "api_protection"      # Newly created

# Example 2: Use only existing protections (skip cl_protections entirely)
cl_profiles:
  - name: "profile_with_existing"
    protections:
      - "protection_already_on_device"
      - "another_existing_protection"

# Example 3: Mixed approach (some new, some existing)
cl_protections:
  - name: "new_custom_protection"
    protocol: "udp"
    threshold: "200"
    index: 450003

cl_profiles:
  - name: "mixed_profile"
    protections:
      - "new_custom_protection"      # Newly created above
      - "legacy_protection"          # Already exists on device
```

### Security Policy Configuration

Configure security policies with profile bindings in `vars/create_vars.yml`:

```yaml
# Orchestration control flags
security_policy_config:
  create_network_classes: true     # Create network classes first
  create_cl_profiles: true         # Create CL profiles next
  create_security_policies: true   # Create security policies last

# Security policies with profile bindings
security_policies:
  - policy_name: "web_server_protection"
    state: "enable"                        # enable, disable
    action: "block_and_report"                        # block_and_report, report_only
    src_network: "any"                     # Source network class
    dst_network: "web_servers"             # Destination network class  
    direction: "oneway"                    # oneway, twoway
    priority: "100"                        # Policy priority (lower = higher precedence)
    packet_reporting_status: "enable"      # enable, disable
    
    # Profile bindings (all optional)
    connection_limit_profile: "web_cl_profile"
    bdos_profile: "default_netflood_profile"
    syn_protection_profile: "default_syn_profile"
    dns_flood_profile: ""                  # Empty = no binding
    https_flood_profile: ""
    traffic_filters_profile: ""
    signature_protection_profile: "web_appsec_profile"
    ert_attackers_feed_profile: ""
    geo_feed_profile: ""
    out_of_state_profile: ""
```

**Security Policy Configuration Notes**:
- **policy_name**: MANDATORY - Unique policy name
- **src_network, dst_network**: MANDATORY - Network class names (use "any" for any network)
- **direction**: MANDATORY - Traffic direction to match
- **Profile bindings**: All optional - leave empty string for no binding
- **Control flags**: Use to enable/disable each creation stage independently

<<<<<<< HEAD
### Bdos Profile configuration ###
# Define BDoS profiles to create on each device
Configure bdos policies  `vars/create_vars.yml`:

```yaml
  # Orchestration control flags
# OPTIONAL: BDoS profiles (only define if creating new ones)
bdos_profiles:
  - name: "bdos_profile_5"           # MANDATORY: Profile name
    state: "enable"                              # OPTIONAL: enable, disable (default: enable)
    params:
      action: "block_and_report"                 # OPTIONAL: report_only, block_and_report (default: block_and_report)
      syn_flood: "enable"                        # OPTIONAL: enable, disable (default: disable)
      udp_flood: "enable"                        # OPTIONAL: enable, disable (default: disable)
      igmp_flood: "enable"                       # OPTIONAL: enable, disable (default: disable)
      icmp_flood: "enable"                       # OPTIONAL: enable, disable (default: disable)
      tcp_ack_fin_flood: "enable"                # OPTIONAL: enable, disable (default: disable)
      tcp_rst_flood: "enable"                    # OPTIONAL: enable, disable (default: disable)
      tcp_syn_ack_flood: "enable"                # OPTIONAL: enable, disable (default: disable)
      tcp_frag_flood: "enable"                   # OPTIONAL: enable, disable (default: disable)
      udp_frag_flood: "enable"                   # OPTIONAL: enable, disable (default: disable)

      inbound_traffic: 1000000                   # Mandatory
      outbound_traffic: 500000                   # Mandatory
      tcp_in_quota: 80                           # OPTIONAL: 0–100 (% share)
      udp_in_quota: 50
      icmp_in_quota: 10
      igmp_in_quota: 50
      tcp_out_quota: 80
      udp_out_quota: 50
      icmp_out_quota: 10
      igmp_out_quota: 50

      transparent_optimization: "enable"         # OPTIONAL: enable, disable (default: disable)
      packet_report: "enable"                    # OPTIONAL: enable, disable (default: disable)
      burst_attack: "disable"                    # OPTIONAL: enable, disable (default: disable)
      maximum_interval_between_bursts: 60        # OPTIONAL: 1–60 minutes (default: 10)
      learning_suppression_threshold: 10         # OPTIONAL: 0–50 (default: 0)
      footprint_strictness: "medium"             # OPTIONAL: low, medium, high (default: low)

      bdos_rate_limit: "user_defined"            # OPTIONAL: disable, normal_edge, suspect_edge, user_defined (default: disable)
      user_defined_rate_limit: 500               # OPTIONAL: 0–4000 (default: 0)
      user_defined_rate_limit_unit: "mbps"       # OPTIONAL: kbps, mbps, gbps (default: mbps)

      adv_udp_detection: "enable"                # OPTIONAL: enable, disable (default: disable)

  # Minimal example (only mandatory parameter)
  - name: "bdos_profile5"                         # MANDATORY
    # All other parameters use defaults


#### Editing BDoS Profiles (Partial Updates) ###
```yaml
# Edit existing BDoS profiles - ONLY specify what you want to change
bdos_profiles:
  - profile_name: "bdos_comprehensive_example"   # MANDATORY: must specify which profile to edit
    params:
      action: "report_only"                      # OPTIONAL: Change action only

  - profile_name: "bdos_minimal"                 # MANDATORY
    params:
      inbound_traffic: 2000000                   # OPTIONAL: Change threshold
      outbound_traffic: 1000000                  # OPTIONAL: Change threshold

  - profile_name: "bdos_custom"                  # MANDATORY
    params:
      syn_flood: "disable"                       # OPTIONAL: Disable SYN flood detection
      udp_flood: "enable"                        # OPTIONAL: Enable UDP flood detection
      footprint_strictness: "high"               # OPTIONAL: Update detection sensitivity
    # All other parameters remain unchanged

#### Get BDoS Profiles  ####
```yaml
# Get all BDoS profiles from devices
# No configuration needed - just run the playbook
ansible-playbook playbooks/get_bdos_profile.yml

# Filter by specific profile names (configure in get_vars.yml)
filter_bdos_profile_names: ["BDOS_Profile_5", "BDOS_Profile_6"]  # Show only these profiles
# filter_bdos_profile_names: []                                # Show all profiles (default)

#### Delete BDoS Profiles  ####
```yaml
# Delete BDoS profiles by name
delete_bdos_profiles:
  - "BDOS_Profile_5"
  - "BDOS_Profile_6"

** Bdos profile Notes**:

name: MANDATORY – Unique profile name.
state: Optional – enable or disable (default: enable).
action: Required – choose between report_only or block_and_report.
Flood toggles (syn_flood, udp_flood, etc.): Enable/disable specific protocol flood detection.
Traffic limits (inbound/outbound): Mandatory; define baseline traffic thresholds (1–1342177280).
Quota values: Define % share of traffic per protocol (0–100).
Rate limiting: Select predefined (normal_edge, suspect_edge) or user_defined with unit and value.
Advanced controls: Includes burst attack detection, suppression threshold, footprint strictness, and advanced UDP detection.
Control flags: create_bdos_profiles can be toggled independently to enable/disable orchestration.

=======
### Editing Security Policies

Modify existing security policies using partial updates in `vars/edit_vars.yml`:

```yaml
# Target DefensePro devices
dp_ip:
  - "10.105.192.32"

# Security policies to edit
edit_security_policies:
  - policy_name: "web_server_protection"    # MANDATORY: Policy name to edit
    # Basic configuration parameters (all optional)
    src_network: "internal_networks"        # Source network class name or "any"
    dst_network: "web_servers"              # Destination network class name or "any"
    direction: "twoway"                     # oneway, twoway, bidirectional
    state: "enable"                         # enable, disable, active, inactive
    action: "block_and_report"              # block_and_report, report_only
    priority: "750"                         # Priority value (1-1000)
    packet_reporting_status: "enable"       # enable, disable
    
    # Profile bindings (all optional - use empty string to remove binding)
    connection_limit_profile: "web_limits"  # Connection limit profile name
    bdos_profile: ""                        # BDOS profile name (empty = detach)
    syn_protection_profile: "syn_limits"    # SYN protection profile name
    dns_flood_profile: ""                   # DNS flood profile name
    https_flood_profile: ""                 # HTTPS flood profile name
    traffic_filters_profile: ""             # Traffic filters profile name
    signature_protection_profile: "app_sec" # Application security profile name
    ert_attackers_feed_profile: ""          # ERT attackers feed profile name
    geo_feed_profile: ""                    # Geo feed profile name
    out_of_state_profile: ""                # Out of state profile name

  # Edit another policy - minimal changes
  - policy_name: "database_protection"
    action: "report_only"                   # Change to monitoring mode
    connection_limit_profile: ""            # Remove connection limit protection
```

**Run the playbook**:
```bash
# Preview changes (check mode)
ansible-playbook -i inventory.ini playbooks/edit_security_policy.yml --check

# Execute changes
ansible-playbook -i inventory.ini playbooks/edit_security_policy.yml
```

**Security Policy Editing Notes**:
- **policy_name**: MANDATORY - Must be an existing security policy name
- **Partial Updates**: Only specify parameters you want to change - unspecified parameters remain unchanged
- **Profile Detachment**: Use empty string ("") to remove profile bindings
- **Profile Attachment**: Specify profile name to attach/change binding  
- **Preview Mode**: Use `--check` flag to see planned changes before execution
- **Control Flags**: Device locking can be skipped with `skip_device_lock: true` in vars

### Deleting Security Policies

Remove security policies with optional profile cleanup using `vars/delete_vars.yml`:

```yaml
# Target DefensePro devices
dp_ip:
  - "10.105.192.32"

# Security policies to delete
delete_security_policies:
  - policy_name: "test_security_policy"     # MANDATORY: Policy name to delete
    deletion_mode: "policy_only"            # OPTIONAL: policy_only | policy_and_profiles
  
  - policy_name: "old_security_policy"     # MANDATORY: Policy name to delete  
    deletion_mode: "policy_and_profiles"    # OPTIONAL: Advanced cleanup mode
    
  # deletion_mode defaults to "policy_only" if not specified
  - policy_name: "another_policy"           # Uses default safe deletion mode
```

**Deletion Modes**:

1. **`policy_only` (default)**:
   - Safe deletion - only removes the security policy
   - Associated profiles remain available for other policies
   - Use for most deletion scenarios

2. **`policy_and_profiles` (advanced)**:
   - May remove associated profiles if no longer used by other policies
   - Use with caution - may affect other policies
   - Only use when certain about profile cleanup requirements

**Usage Examples**:
```bash
# Delete policies with preview mode (recommended first step)
ansible-playbook playbooks/delete_security_policy.yml --check

# Delete policies (actual execution)
ansible-playbook playbooks/delete_security_policy.yml

# Delete with verbose output
ansible-playbook playbooks/delete_security_policy.yml -v
```

**Security Policy Deletion Notes**:
- **policy_name**: MANDATORY - Must be an existing security policy name
- **deletion_mode**: OPTIONAL - Defaults to "policy_only" for safety
- **Safe Default**: Always use "policy_only" unless certain about profile cleanup needs
- **Preview Mode**: Use `--check` flag to see planned deletions before execution
- **Batch Processing**: Multiple policies can be deleted in a single operation
- **Profile Safety**: "policy_only" mode preserves profiles for other policies to use
- **Advanced Cleanup**: "policy_and_profiles" mode should only be used when profiles are policy-specific

**Recommended Workflow**:
1. Use preview mode first: `ansible-playbook playbooks/delete_security_policy.yml --check`
2. Review planned deletions carefully
3. For shared environments, prefer "policy_only" mode
4. For standalone policies with unique profiles, consider "policy_and_profiles" mode
5. Execute deletion: `ansible-playbook playbooks/delete_security_policy.yml`
>>>>>>> 50acbaf8

## Troubleshooting

### "No inventory" or "module not found" errors
```bash
# Check if required files exist
ls -la ansible.cfg inventory.ini

# Create if missing (see Prerequisites section)
cp ansible_example.cfg ansible.cfg
cp inventory_example.ini inventory.ini

# Verify Ansible can find modules
ansible-doc -l | grep network_class
```

### "File not found" errors
```bash
# Copy the example files
cp vars/create_vars.yml.example vars/create_vars.yml
# Then edit with your details
```

### "Connection failed" errors  
```bash
# Check your cc.yml file
cat vars/cc.yml
# Verify IP, username, password are correct
```

### "Variable undefined" errors
```bash
# Ensure all required variables are set in your vars files
# Check the .example files for required format
```

### "ansible-playbook command not found"
```bash
# Install Ansible if not already installed
pip3 install ansible

# Or using package manager
sudo apt-get install ansible  # Ubuntu/Debian
sudo yum install ansible      # CentOS/RHEL
```

### "Protection deletion failed" errors
```bash
# Check if protection is still associated with any profile
ansible-playbook playbooks/get_cl_profiles.yml

# Remove protection from profiles first, then delete protection
# Edit delete_vars.yml - define both sections if doing complete cleanup
```

## Best Practices

###  **Always Discover First**
```bash
ansible-playbook playbooks/get_network_class.yml
```

###  **Test Before Applying**
```bash
ansible-playbook --check playbooks/edit_network_class.yml
```

###  **Start with One Device**
```yaml
# Test on single device first
dp_ip:
  - "10.105.192.32"  # Test device only
```

###  **Keep Backups**
```bash
# Save current state before major changes
ansible-playbook playbooks/get_network_class.yml > backup_$(date +%Y%m%d).log
```

###  **Use Descriptive Names**
```yaml
netclasses:
  - name: "web_servers_dmz"      # Good: Clear purpose
    # vs
  - name: "net1"                 # Bad: Unclear
```

## Getting Help

1. **Check the example files** - They have detailed comments
2. **Use dry run mode** - Test with `--check` flag first  
3. **Check logs** - Look in `playbooks/log/` directory
4. **Validate syntax** - `python3 -c "import yaml; yaml.safe_load(open('vars/edit_vars.yml'))"`

---

**Need technical details?** See [DEVELOPER.md](DEVELOPER.md) for module architecture, API endpoints, and development information.

## Maintainer & Contact

**Project Maintainer**: [Egor Egorov]  
**Email**: [egore@radware.com]  
**GitHub Radware**: [@rdwr-egore](https://github.com/rdwr-egore)
**GitHub Private**: [@egori4](https://github.com/egori4)

**Contributor**:  [@rahulku25](https://github.com/rahulku25)<|MERGE_RESOLUTION|>--- conflicted
+++ resolved
@@ -70,7 +70,6 @@
 # Delete connection limit profiles and protections (uses delete_cl_configuration module)
 ansible-playbook playbooks/delete_cl_profiles.yml
 
-<<<<<<< HEAD
 # Create BDoS profiles (uses create_bdos_profile module)
 ansible-playbook playbooks/create_bdos_profile.yml
 
@@ -82,13 +81,12 @@
 
 # Delete bdos profile (uses delete_bdos_profile module)
 ansible-playbook playbooks/delete_bdos_profile.yml
-=======
+
 # Create security policies with orchestration (includes network classes, CL profiles, and policies)
 ansible-playbook playbooks/create_security_policy.yml
 
 # Edit existing security policies (partial updates and profile management)
 ansible-playbook playbooks/edit_security_policy.yml
->>>>>>> 50acbaf8
 ```
 
 ## Common Workflows
@@ -570,6 +568,114 @@
       - "new_custom_protection"      # Newly created above
       - "legacy_protection"          # Already exists on device
 ```
+
+
+
+    
+
+### Create BDOS Profile configuration ###
+```yaml
+# Define BDoS profiles to create on each device
+# Configure bdos policies  `vars/create_vars.yml`:
+# OPTIONAL: BDoS profiles (only define if creating new ones)
+bdos_profiles:
+  - name: "bdos_profile_5"           # MANDATORY: Profile name
+    state: "enable"                              # OPTIONAL: enable, disable (default: enable)
+    params:
+      action: "block_and_report"                 # OPTIONAL: report_only, block_and_report (default: block_and_report)
+      syn_flood: "enable"                        # OPTIONAL: enable, disable (default: disable)
+      udp_flood: "enable"                        # OPTIONAL: enable, disable (default: disable)
+      igmp_flood: "enable"                       # OPTIONAL: enable, disable (default: disable)
+      icmp_flood: "enable"                       # OPTIONAL: enable, disable (default: disable)
+      tcp_ack_fin_flood: "enable"                # OPTIONAL: enable, disable (default: disable)
+      tcp_rst_flood: "enable"                    # OPTIONAL: enable, disable (default: disable)
+      tcp_syn_ack_flood: "enable"                # OPTIONAL: enable, disable (default: disable)
+      tcp_frag_flood: "enable"                   # OPTIONAL: enable, disable (default: disable)
+      udp_frag_flood: "enable"                   # OPTIONAL: enable, disable (default: disable)
+
+      inbound_traffic: 1000000                   # Mandatory
+      outbound_traffic: 500000                   # Mandatory
+      tcp_in_quota: 80                           # OPTIONAL: 0–100 (% share)
+      udp_in_quota: 50
+      icmp_in_quota: 10
+      igmp_in_quota: 50
+      tcp_out_quota: 80
+      udp_out_quota: 50
+      icmp_out_quota: 10
+      igmp_out_quota: 50
+
+      transparent_optimization: "enable"         # OPTIONAL: enable, disable (default: disable)
+      packet_report: "enable"                    # OPTIONAL: enable, disable (default: disable)
+      burst_attack: "disable"                    # OPTIONAL: enable, disable (default: disable)
+      maximum_interval_between_bursts: 60        # OPTIONAL: 1–60 minutes (default: 10)
+      learning_suppression_threshold: 10         # OPTIONAL: 0–50 (default: 0)
+      footprint_strictness: "medium"             # OPTIONAL: low, medium, high (default: low)
+
+      bdos_rate_limit: "user_defined"            # OPTIONAL: disable, normal_edge, suspect_edge, user_defined (default: disable)
+      user_defined_rate_limit: 500               # OPTIONAL: 0–4000 (default: 0)
+      user_defined_rate_limit_unit: "mbps"       # OPTIONAL: kbps, mbps, gbps (default: mbps)
+
+      adv_udp_detection: "enable"                # OPTIONAL: enable, disable (default: disable)
+
+  # Minimal example (only mandatory parameter)
+  - name: "bdos_profile5"                         # MANDATORY
+    # All other parameters use defaults
+
+
+
+### Editing BDoS Profiles (Partial Updates) ###
+```yaml
+# Edit existing BDoS profiles - ONLY specify what you want to change
+bdos_profiles:
+  - profile_name: "bdos_comprehensive_example"   # MANDATORY: must specify which profile to edit
+    params:
+      action: "report_only"                      # OPTIONAL: Change action only
+
+  - profile_name: "bdos_minimal"                 # MANDATORY
+    params:
+      inbound_traffic: 2000000                   # OPTIONAL: Change threshold
+      outbound_traffic: 1000000                  # OPTIONAL: Change threshold
+
+  - profile_name: "bdos_custom"                  # MANDATORY
+    params:
+      syn_flood: "disable"                       # OPTIONAL: Disable SYN flood detection
+      udp_flood: "enable"                        # OPTIONAL: Enable UDP flood detection
+      footprint_strictness: "high"               # OPTIONAL: Update detection sensitivity
+    # All other parameters remain unchanged
+```
+
+
+#### Get BDoS Profiles  ####
+```yaml
+# Get all BDoS profiles from devices
+# No configuration needed - just run the playbook
+ansible-playbook playbooks/get_bdos_profile.yml
+
+# Filter by specific profile names (configure in get_vars.yml)
+filter_bdos_profile_names: ["BDOS_Profile_5", "BDOS_Profile_6"]  # Show only these profiles
+# filter_bdos_profile_names: []                                # Show all profiles (default)
+
+#### Delete BDoS Profiles  ####
+```yaml
+# Delete BDoS profiles by name
+delete_bdos_profiles:
+  - "BDOS_Profile_5"
+  - "BDOS_Profile_6"
+```
+
+#### Bdos profile Notes:
+
+name: MANDATORY – Unique profile name.
+state: Optional – enable or disable (default: enable).
+action: Required – choose between report_only or block_and_report.
+Flood toggles (syn_flood, udp_flood, etc.): Enable/disable specific protocol flood detection.
+Traffic limits (inbound/outbound): Mandatory; define baseline traffic thresholds (1–1342177280).
+Quota values: Define % share of traffic per protocol (0–100).
+Rate limiting: Select predefined (normal_edge, suspect_edge) or user_defined with unit and value.
+Advanced controls: Includes burst attack detection, suppression threshold, footprint strictness, and advanced UDP detection.
+Control flags: create_bdos_profiles can be toggled independently to enable/disable orchestration.
+
+
 
 ### Security Policy Configuration
 
@@ -613,108 +719,7 @@
 - **Profile bindings**: All optional - leave empty string for no binding
 - **Control flags**: Use to enable/disable each creation stage independently
 
-<<<<<<< HEAD
-### Bdos Profile configuration ###
-# Define BDoS profiles to create on each device
-Configure bdos policies  `vars/create_vars.yml`:
-
-```yaml
-  # Orchestration control flags
-# OPTIONAL: BDoS profiles (only define if creating new ones)
-bdos_profiles:
-  - name: "bdos_profile_5"           # MANDATORY: Profile name
-    state: "enable"                              # OPTIONAL: enable, disable (default: enable)
-    params:
-      action: "block_and_report"                 # OPTIONAL: report_only, block_and_report (default: block_and_report)
-      syn_flood: "enable"                        # OPTIONAL: enable, disable (default: disable)
-      udp_flood: "enable"                        # OPTIONAL: enable, disable (default: disable)
-      igmp_flood: "enable"                       # OPTIONAL: enable, disable (default: disable)
-      icmp_flood: "enable"                       # OPTIONAL: enable, disable (default: disable)
-      tcp_ack_fin_flood: "enable"                # OPTIONAL: enable, disable (default: disable)
-      tcp_rst_flood: "enable"                    # OPTIONAL: enable, disable (default: disable)
-      tcp_syn_ack_flood: "enable"                # OPTIONAL: enable, disable (default: disable)
-      tcp_frag_flood: "enable"                   # OPTIONAL: enable, disable (default: disable)
-      udp_frag_flood: "enable"                   # OPTIONAL: enable, disable (default: disable)
-
-      inbound_traffic: 1000000                   # Mandatory
-      outbound_traffic: 500000                   # Mandatory
-      tcp_in_quota: 80                           # OPTIONAL: 0–100 (% share)
-      udp_in_quota: 50
-      icmp_in_quota: 10
-      igmp_in_quota: 50
-      tcp_out_quota: 80
-      udp_out_quota: 50
-      icmp_out_quota: 10
-      igmp_out_quota: 50
-
-      transparent_optimization: "enable"         # OPTIONAL: enable, disable (default: disable)
-      packet_report: "enable"                    # OPTIONAL: enable, disable (default: disable)
-      burst_attack: "disable"                    # OPTIONAL: enable, disable (default: disable)
-      maximum_interval_between_bursts: 60        # OPTIONAL: 1–60 minutes (default: 10)
-      learning_suppression_threshold: 10         # OPTIONAL: 0–50 (default: 0)
-      footprint_strictness: "medium"             # OPTIONAL: low, medium, high (default: low)
-
-      bdos_rate_limit: "user_defined"            # OPTIONAL: disable, normal_edge, suspect_edge, user_defined (default: disable)
-      user_defined_rate_limit: 500               # OPTIONAL: 0–4000 (default: 0)
-      user_defined_rate_limit_unit: "mbps"       # OPTIONAL: kbps, mbps, gbps (default: mbps)
-
-      adv_udp_detection: "enable"                # OPTIONAL: enable, disable (default: disable)
-
-  # Minimal example (only mandatory parameter)
-  - name: "bdos_profile5"                         # MANDATORY
-    # All other parameters use defaults
-
-
-#### Editing BDoS Profiles (Partial Updates) ###
-```yaml
-# Edit existing BDoS profiles - ONLY specify what you want to change
-bdos_profiles:
-  - profile_name: "bdos_comprehensive_example"   # MANDATORY: must specify which profile to edit
-    params:
-      action: "report_only"                      # OPTIONAL: Change action only
-
-  - profile_name: "bdos_minimal"                 # MANDATORY
-    params:
-      inbound_traffic: 2000000                   # OPTIONAL: Change threshold
-      outbound_traffic: 1000000                  # OPTIONAL: Change threshold
-
-  - profile_name: "bdos_custom"                  # MANDATORY
-    params:
-      syn_flood: "disable"                       # OPTIONAL: Disable SYN flood detection
-      udp_flood: "enable"                        # OPTIONAL: Enable UDP flood detection
-      footprint_strictness: "high"               # OPTIONAL: Update detection sensitivity
-    # All other parameters remain unchanged
-
-#### Get BDoS Profiles  ####
-```yaml
-# Get all BDoS profiles from devices
-# No configuration needed - just run the playbook
-ansible-playbook playbooks/get_bdos_profile.yml
-
-# Filter by specific profile names (configure in get_vars.yml)
-filter_bdos_profile_names: ["BDOS_Profile_5", "BDOS_Profile_6"]  # Show only these profiles
-# filter_bdos_profile_names: []                                # Show all profiles (default)
-
-#### Delete BDoS Profiles  ####
-```yaml
-# Delete BDoS profiles by name
-delete_bdos_profiles:
-  - "BDOS_Profile_5"
-  - "BDOS_Profile_6"
-
-** Bdos profile Notes**:
-
-name: MANDATORY – Unique profile name.
-state: Optional – enable or disable (default: enable).
-action: Required – choose between report_only or block_and_report.
-Flood toggles (syn_flood, udp_flood, etc.): Enable/disable specific protocol flood detection.
-Traffic limits (inbound/outbound): Mandatory; define baseline traffic thresholds (1–1342177280).
-Quota values: Define % share of traffic per protocol (0–100).
-Rate limiting: Select predefined (normal_edge, suspect_edge) or user_defined with unit and value.
-Advanced controls: Includes burst attack detection, suppression threshold, footprint strictness, and advanced UDP detection.
-Control flags: create_bdos_profiles can be toggled independently to enable/disable orchestration.
-
-=======
+
 ### Editing Security Policies
 
 Modify existing security policies using partial updates in `vars/edit_vars.yml`:
@@ -831,7 +836,6 @@
 3. For shared environments, prefer "policy_only" mode
 4. For standalone policies with unique profiles, consider "policy_and_profiles" mode
 5. Execute deletion: `ansible-playbook playbooks/delete_security_policy.yml`
->>>>>>> 50acbaf8
 
 ## Troubleshooting
 
