--- conflicted
+++ resolved
@@ -94,7 +94,6 @@
 # Delete OOS profiles
 ansible-playbook playbooks/delete_oos_profile.yml
 
-<<<<<<< HEAD
 # See what HTTPS profiles exist
 ansible-playbook playbooks/get_https_profile.yml
 
@@ -106,7 +105,6 @@
 
 # Delete HTTPS profiles
 ansible-playbook playbooks/delete_https_profile.yml
-=======
 # Get all DNS profiles from devices
 ansible-playbook playbooks/get_dns_profile.yml
 
@@ -118,7 +116,6 @@
 
 # Delete DNS profiles
 ansible-playbook playbooks/delete_dns_profile.yml
->>>>>>> d38c1fe2
 
 # Create security policies with orchestration (includes network classes, CL profiles, and policies)
 ansible-playbook playbooks/create_security_policy.yml
