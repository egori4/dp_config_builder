--- conflicted
+++ resolved
@@ -117,7 +117,30 @@
 # Delete DNS profiles
 ansible-playbook playbooks/delete_dns_profile.yml
 
-<<<<<<< HEAD
+# Get all SSL objects from devices
+ansible-playbook playbooks/get_ssl_object.yml
+
+# Create new SSL objects
+ansible-playbook playbooks/create_ssl_object.yml
+
+# Edit existing SSL objects
+ansible-playbook playbooks/edit_ssl_object.yml
+
+# Delete SSL objects
+ansible-playbook playbooks/delete_ssl_object.yml
+
+# Get all Traffic Filter from devices
+ansible-playbook playbooks/get_traffic_filter.yml
+
+# Create new Traffic Filter
+ansible-playbook playbooks/create_traffic_filter.yml
+
+# Edit existing Traffic Filter
+ansible-playbook playbooks/edit_traffic_filter.yml
+
+# Delete Traffic Filter
+ansible-playbook playbooks/delete_traffic_filter.yml
+
 # Create SYN protections and profiles (uses create_syn_profile module)
 ansible-playbook playbooks/create_syn_profiles.yml
 
@@ -129,31 +152,6 @@
 
 # Delete SYN profiles and protections (uses delete_syn_profile module)
 ansible-playbook playbooks/delete_syn_profiles.yml
-=======
-# Get all SSL objects from devices
-ansible-playbook playbooks/get_ssl_object.yml
-
-# Create new SSL objects
-ansible-playbook playbooks/create_ssl_object.yml
-
-# Edit existing SSL objects
-ansible-playbook playbooks/edit_ssl_object.yml
-
-# Delete SSL objects
-ansible-playbook playbooks/delete_ssl_object.yml
-
-# Get all Traffic Filter from devices
-ansible-playbook playbooks/get_traffic_filter.yml
-
-# Create new Traffic Filter
-ansible-playbook playbooks/create_traffic_filter.yml
-
-# Edit existing Traffic Filter
-ansible-playbook playbooks/edit_traffic_filter.yml
-
-# Delete Traffic Filter
-ansible-playbook playbooks/delete_traffic_filter.yml
->>>>>>> 09c33dd9
 
 # Create security policies with orchestration (includes network classes, CL profiles, and policies)
 ansible-playbook playbooks/create_full_config.yml
@@ -462,7 +460,7 @@
 ```
 # 2. Test first (dry run)
 ```bash
-ansble-playbook --check playbooks/create_https_profile.yml
+ansible-playbook --check playbooks/create_https_profile.yml
 ```
 # 3.Apply configuration
 ```bash
@@ -478,6 +476,7 @@
 ansible-playbook --check playbooks/delete_https_profile.yml
 ansible-playbook playbooks/delete_https_profile.yml
 ```
+
 ### Workflow 14 : Create New Traffic Filter
 
 # 1.Define your Traffic Filter
@@ -508,7 +507,6 @@
 The `create_full_config.yml` playbook provides comprehensive orchestration for DefensePro security configuration. It creates all or defined profiles including security policies with profile bindings.
 
 **Configuration Approach:**
-
 ```bash
 # 1. Configure your orchestration settings  
 nano vars/create_vars.yml
@@ -1247,172 +1245,6 @@
   - "https_profile_2"                  # Show all profiles (default)
 ```
 
-<<<<<<< HEAD
-
-
-### SYN Profiles - Complete Configuration Reference
-
-# Important: Both syn_protections and syn_profiles sections are completely optional. You can define one, another, or both, based on your needs.
-
-# Creating SYN Protections (ALL Supported Parameters)
-# OPTIONAL: Define new SYN protections (only if you want to create)
-```yaml
-create_syn_protections:
-  - name: "syn_protection"                     # MANDATORY: Protection name
-    activation_threshold: 2500                 # OPTIONAL: Activation threshold 
-    termination_threshold: 1500                # OPTIONAL: Termination threshold 
-    app_port_group: "http"                     # OPTIONAL: http, https, dns, ftp, smtp, imap, custom, or "" (default: "http")
-    packet_report: "enable"                    # OPTIONAL: enable, disable (default: disable)
-    index: 0                              # OPTIONAL: 0 or 500001+ (default: 0)
-
-  # Minimal example (only mandatory parameter)
-  - name: "syn_prot_minimal"                     # MANDATORY: Only this is required
-    # All other parameters use defaults
-
-  # Custom index example
-  - name: "syn_prot_custom_index"
-    activation_threshold: 4000
-    termination_threshold: 3000
-    app_port_group: "https"
-    index: 500031
-
-# Define SYN profiles and attach protections
-create_syn_profiles:
-  - name: "SYN_PROFILE_1"
-    protections:
-      - "SYN_PROT_1"
-  - name: "SYN_PROFILE_2"
-    protections:
-      - "SYN_PROT_2"
-```
-### Editing SYN Protections (Partial Updates)
-# Edit existing protections - ONLY specify what you want to change
-```yaml
-edit_syn_protections:
-  - index: 500030                                # MANDATORY: Must specify which protection to edit
-    activation_threshold: 3500                   # OPTIONAL: Change activation threshold
-    termination_threshold: 2500                  # OPTIONAL: Change termination threshold
-
-  - index: 500031
-    packet_report: "disable"                     # OPTIONAL: Change packet reporting only
-
-  - index: 500032
-    app_port_group: "dns"                        # OPTIONAL: Change app port group
-```
-
-### Getting SYN Profiles and Protections
-# Get all SYN profiles and protections from devices
-# No configuration needed - just run the playbook
-```yaml
-ansible-playbook playbooks/get_syn_profiles.yml
-```
-# Filter by specific profile names (configure in get_vars.yml)
-```yaml
-filter_syn_profile_names: ["SYN_PROFILE_1", "SYN_PROFILE_2"]  # Show only these profiles
-# filter_syn_profile_names: []                                # Show all profiles (default)
-```
-### Deleting SYN Profiles and Protections
-# OPTIONAL: Remove protections from profiles (without deleting protection itself)
-```yaml
-syn_profile_deletions:
-  - profile_name: "SYN_PROFILE_1"
-    protections:
-      - "SYN_PROT_1"
-      - "SYN_PROT_2"
-
-  - profile_name: "SYN_PROFILE_2"
-    protections:
-      - "SYN_PROT_2"
-
-# OPTIONAL: Delete protections entirely (protection must not be in any profile)
-syn_protection_deletions:
-  - protections_to_delete:
-      - "SYN_PROT_1"         # Delete by name (module looks up index)
-      - "SYN_PROT_2"
-      - 500030               # Delete by index directly
-      - 500031
-```
-
-### Parameter Reference for SYN Protections:
-
-# Parameter	Status	Options	Default	Description
-# name	MANDATORY	Any string	-	Protection name (create only)
-# index	MANDATORY (edit) / optional (create)	Integer	0	Protection index (used for edit/delete)
-# activation_threshold	OPTIONAL	"number"	1000	Threshold to trigger protection
-# termination_threshold	OPTIONAL	"number"	800	Threshold to stop protection
-# app_port_group	OPTIONAL	http, https, dns, ftp, smtp, imap, custom, ""	""	App port filtering
-# packet_report	OPTIONAL	enable, disable	disable	Detailed packet reporting
-
-
-### Key Points for Editing:
-
-# Partial Updates: Only specify parameters you want to change
-# Unchanged Values: Unspecified parameters keep their current values
-# Flexible: Change one parameter or many in a single operation
-
-### SYN Profiles (Optional Section)
-# OPTIONAL: Profiles (can reference existing or newly created protections)
-```yaml
-syn_profiles:
-  - name: "SYN_PROFILE_1"                        # MANDATORY: Profile name
-    protections:                                 # MANDATORY: List of protections
-      - "SYN_PROT_1"                             # Can be newly created
-      - "SYN_PROT_2"                             # Or existing on DefensePro
-
-  - name: "SYN_PROFILE_2"
-    protections:
-      - "syn_prot_comprehensive_example"
-      - "legacy_syn_protection"
-```
-
-### Profile Configuration Notes:
-
-# name: MANDATORY - Unique profile name
-# protections: MANDATORY - List of protection names to include
-# Mixed References: Can combine newly created and existing protections
-# Flexible: Create profiles with any combination of protections
-
-## Usage Pattern Examples
-# Example 1: Create new protections + profiles
-```yaml
-syn_protections:
-  - name: "syn_web_protection"
-    activation_threshold: 2500
-    termination_threshold: 1500
-    app_port_group: "http"
-  - name: "syn_api_protection"
-    activation_threshold: 4000
-    termination_threshold: 3000
-    app_port_group: "https"
-
-syn_profiles:
-  - name: "SYN_PROFILE_WEB"
-    protections:
-      - "syn_web_protection"
-      - "syn_api_protection"
-
-# Example 2: Use only existing protections (skip syn_protections)
-syn_profiles:
-  - name: "SYN_PROFILE_EXISTING"
-    protections:
-      - "SYN_PROT_1"
-      - "SYN_PROT_2"
-
-# Example 3: Mixed approach (some new, some existing)
-syn_protections:
-  - name: "syn_new_custom"
-    activation_threshold: 5000
-    termination_threshold: 3500
-    app_port_group: "dns"
-    index: 500032
-syn_profiles:
-  - name: "SYN_PROFILE_MIXED"
-    protections:
-      - "syn_new_custom"         # Newly created above
-      - "SYN_PROT_1"             # Already exists on device
-```
-### All modules support check mode (`--check`) for previewing changes.
-=======
 ### Create Traffic Filter ###
 ```yaml
 # List of Traffic Filter profiles and protections to create per device
@@ -1514,7 +1346,171 @@
 *** TCP flags ***: Optional – enable/disable per flag (syn, ack, rst, synack, finack, pshack).
 *** packet_report ***: Optional – enable/disable packet logging.
 
->>>>>>> 09c33dd9
+
+
+
+### SYN Profiles - Complete Configuration Reference
+
+# Important: Both syn_protections and syn_profiles sections are completely optional. You can define one, another, or both, based on your needs.
+
+# Creating SYN Protections (ALL Supported Parameters)
+# OPTIONAL: Define new SYN protections (only if you want to create)
+```yaml
+create_syn_protections:
+  - name: "syn_protection"                     # MANDATORY: Protection name
+    activation_threshold: 2500                 # OPTIONAL: Activation threshold 
+    termination_threshold: 1500                # OPTIONAL: Termination threshold 
+    app_port_group: "http"                     # OPTIONAL: http, https, dns, ftp, smtp, imap, custom, or "" (default: "http")
+    packet_report: "enable"                    # OPTIONAL: enable, disable (default: disable)
+    index: 0                              # OPTIONAL: 0 or 500001+ (default: 0)
+
+  # Minimal example (only mandatory parameter)
+  - name: "syn_prot_minimal"                     # MANDATORY: Only this is required
+    # All other parameters use defaults
+
+  # Custom index example
+  - name: "syn_prot_custom_index"
+    activation_threshold: 4000
+    termination_threshold: 3000
+    app_port_group: "https"
+    index: 500031
+
+# Define SYN profiles and attach protections
+create_syn_profiles:
+  - name: "SYN_PROFILE_1"
+    protections:
+      - "SYN_PROT_1"
+  - name: "SYN_PROFILE_2"
+    protections:
+      - "SYN_PROT_2"
+```
+### Editing SYN Protections (Partial Updates)
+# Edit existing protections - ONLY specify what you want to change
+```yaml
+edit_syn_protections:
+  - index: 500030                                # MANDATORY: Must specify which protection to edit
+    activation_threshold: 3500                   # OPTIONAL: Change activation threshold
+    termination_threshold: 2500                  # OPTIONAL: Change termination threshold
+
+  - index: 500031
+    packet_report: "disable"                     # OPTIONAL: Change packet reporting only
+
+  - index: 500032
+    app_port_group: "dns"                        # OPTIONAL: Change app port group
+```
+
+### Getting SYN Profiles and Protections
+# Get all SYN profiles and protections from devices
+# No configuration needed - just run the playbook
+```yaml
+ansible-playbook playbooks/get_syn_profiles.yml
+```
+# Filter by specific profile names (configure in get_vars.yml)
+```yaml
+filter_syn_profile_names: ["SYN_PROFILE_1", "SYN_PROFILE_2"]  # Show only these profiles
+# filter_syn_profile_names: []                                # Show all profiles (default)
+```
+### Deleting SYN Profiles and Protections
+# OPTIONAL: Remove protections from profiles (without deleting protection itself)
+```yaml
+syn_profile_deletions:
+  - profile_name: "SYN_PROFILE_1"
+    protections:
+      - "SYN_PROT_1"
+      - "SYN_PROT_2"
+
+  - profile_name: "SYN_PROFILE_2"
+    protections:
+      - "SYN_PROT_2"
+
+# OPTIONAL: Delete protections entirely (protection must not be in any profile)
+syn_protection_deletions:
+  - protections_to_delete:
+      - "SYN_PROT_1"         # Delete by name (module looks up index)
+      - "SYN_PROT_2"
+      - 500030               # Delete by index directly
+      - 500031
+```
+
+### Parameter Reference for SYN Protections:
+
+# Parameter	Status	Options	Default	Description
+# name	MANDATORY	Any string	-	Protection name (create only)
+# index	MANDATORY (edit) / optional (create)	Integer	0	Protection index (used for edit/delete)
+# activation_threshold	OPTIONAL	"number"	1000	Threshold to trigger protection
+# termination_threshold	OPTIONAL	"number"	800	Threshold to stop protection
+# app_port_group	OPTIONAL	http, https, dns, ftp, smtp, imap, custom, ""	""	App port filtering
+# packet_report	OPTIONAL	enable, disable	disable	Detailed packet reporting
+
+
+### Key Points for Editing:
+
+# Partial Updates: Only specify parameters you want to change
+# Unchanged Values: Unspecified parameters keep their current values
+# Flexible: Change one parameter or many in a single operation
+
+### SYN Profiles (Optional Section)
+# OPTIONAL: Profiles (can reference existing or newly created protections)
+```yaml
+syn_profiles:
+  - name: "SYN_PROFILE_1"                        # MANDATORY: Profile name
+    protections:                                 # MANDATORY: List of protections
+      - "SYN_PROT_1"                             # Can be newly created
+      - "SYN_PROT_2"                             # Or existing on DefensePro
+
+  - name: "SYN_PROFILE_2"
+    protections:
+      - "syn_prot_comprehensive_example"
+      - "legacy_syn_protection"
+```
+
+### Profile Configuration Notes:
+
+# name: MANDATORY - Unique profile name
+# protections: MANDATORY - List of protection names to include
+# Mixed References: Can combine newly created and existing protections
+# Flexible: Create profiles with any combination of protections
+
+## Usage Pattern Examples
+# Example 1: Create new protections + profiles
+```yaml
+syn_protections:
+  - name: "syn_web_protection"
+    activation_threshold: 2500
+    termination_threshold: 1500
+    app_port_group: "http"
+  - name: "syn_api_protection"
+    activation_threshold: 4000
+    termination_threshold: 3000
+    app_port_group: "https"
+
+syn_profiles:
+  - name: "SYN_PROFILE_WEB"
+    protections:
+      - "syn_web_protection"
+      - "syn_api_protection"
+
+# Example 2: Use only existing protections (skip syn_protections)
+syn_profiles:
+  - name: "SYN_PROFILE_EXISTING"
+    protections:
+      - "SYN_PROT_1"
+      - "SYN_PROT_2"
+
+# Example 3: Mixed approach (some new, some existing)
+syn_protections:
+  - name: "syn_new_custom"
+    activation_threshold: 5000
+    termination_threshold: 3500
+    app_port_group: "dns"
+    index: 500032
+syn_profiles:
+  - name: "SYN_PROFILE_MIXED"
+    protections:
+      - "syn_new_custom"         # Newly created above
+      - "SYN_PROT_1"             # Already exists on device
+```
+### All modules support check mode (`--check`) for previewing changes.
 
 ### Security Policy Configuration
 
