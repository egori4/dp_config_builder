# DefensePro Configuration Builder - User Guide

**Quick automation for Radware DefensePro network class management**

## What This Does

Automate creation, editing, and deletion of DefensePro profiles and policies across multiple devices using Ansible.

## Prerequisites

Before starting, ensure your Ansible environment is properly configured:

### Required Files Setup
```bash
# 1. Create Ansible configuration (required)
cp ansible_example.cfg ansible.cfg

# 2. Create inventory file (required) 
cp inventory_example.ini inventory.ini

# 3. Create CyberController connection settings (required)
cd vars/
cp cc_example.yml cc.yml
nano cc.yml  # Edit with your CyberController IP, username, password

```

### Verify Setup

# Test inventory
ansible-inventory --list
```

## Quick Start (5 minutes)

### 1. Setup Your Environment
```bash
# Copy configuration templates (after completing Prerequisites above)
cd vars/
cp create_vars.yml.example create_vars.yml  # Edit variables as needed
cp edit_vars.yml.example edit_vars.yml      # Edit variables as needed
cp delete_vars.yml.example delete_vars.yml  # Edit variables as needed
cp get_vars.yml.example get_vars.yml        # Edit variables as needed
cp update_vars_example.yml update_vars.yml  # Edit variables as needed
```

### 2. Run Operations
```bash
# See what network classes exist
ansible-playbook playbooks/get_network_class.yml

# Create new network classes
ansible-playbook playbooks/create_network_class.yml

# Edit existing network classes  
ansible-playbook playbooks/edit_network_class.yml

# Delete network classes
ansible-playbook playbooks/delete_network_class.yml

# Create connection limit profiles (uses create_cl_configuration module)
ansible-playbook playbooks/create_cl_profiles.yml

# Edit existing connection limit protections (uses edit_cl_configuration module)
ansible-playbook playbooks/edit_cl_protections.yml

# Get connection limit profiles and protections (uses get_cl_configuration module)
ansible-playbook playbooks/get_cl_profiles.yml

# Delete connection limit profiles and protections (uses delete_cl_configuration module)
ansible-playbook playbooks/delete_cl_profiles.yml

<<<<<<< HEAD
# Create BDoS profiles (uses create_bdos_profile module)
ansible-playbook playbooks/create_bdos_profile.yml

# Edit existing bdos profiles (uses edit_bdos_profile module)
ansible-playbook playbooks/edit_bdos_profile.yml

# Get bdos profiles (uses get_bdos_profile module)
ansible-playbook playbooks/get_bdos_profile.yml

# Delete bdos profile (uses delete_bdos_profile module)
ansible-playbook playbooks/delete_bdos_profile.yml
=======
# Create security policies with orchestration (includes network classes, CL profiles, and policies)
ansible-playbook playbooks/create_security_policy.yml

# Edit existing security policies (partial updates and profile management)
ansible-playbook playbooks/edit_security_policy.yml
>>>>>>> 50acbaf8
```

## Common Workflows

### Workflow 1: Create New Network Classes
```bash
# 1. Edit your requirements
nano vars/create_vars.yml

# 2. Test first (dry run)
ansible-playbook --check playbooks/create_network_class.yml

# 3. Apply changes
ansible-playbook playbooks/create_network_class.yml
```

### Workflow 2: Modify Existing Networks
```bash
# 1. See current state
ansible-playbook playbooks/get_network_class.yml

# 2. Define your changes
nano vars/edit_vars.yml

# 3. Test first (dry run)
ansible-playbook --check playbooks/edit_network_class.yml

# 4. Apply changes
ansible-playbook playbooks/edit_network_class.yml
```

### Workflow 3: Clean Up Networks
```bash
# 1. Identify what to delete
ansible-playbook playbooks/get_network_class.yml

# 2. Define deletions
nano vars/delete_vars.yml

# 3. Test first (dry run)
ansible-playbook --check playbooks/delete_network_class.yml

# 4. Apply deletions
ansible-playbook playbooks/delete_network_class.yml
```

### Workflow 4: Create Connection Limit Profiles
```bash
# 1. Configure protections and profiles
nano vars/create_vars.yml

# 2. Test first (dry run)
ansible-playbook --check playbooks/create_cl_profiles.yml

# 3. Apply configuration
ansible-playbook playbooks/create_cl_profiles.yml

# Alternative: Use with check mode for testing
ansible-playbook playbooks/create_cl_profiles.yml --check
```

#### Workflow 4a: Create Protections Only (Skip Profiles)
```bash
# 1. Edit create_vars.yml - define cl_protections section, comment out cl_profiles
nano vars/create_vars.yml

# 2. Test and apply
ansible-playbook --check playbooks/create_cl_profiles.yml
ansible-playbook playbooks/create_cl_profiles.yml
```

#### Workflow 4b: Create Profiles Only (Use Existing Protections)
```bash
# 1. Edit create_vars.yml - comment out cl_protections, define cl_profiles with existing names
nano vars/create_vars.yml

# 2. Test and apply  
ansible-playbook --check playbooks/create_cl_profiles.yml
ansible-playbook playbooks/create_cl_profiles.yml
```

### Workflow 5: Edit Connection Limit Protections
```bash
# 1. Identify existing protections (check DefensePro UI for protection indexes)
# Protection indexes start from 450001 and increment

# 2. Configure your changes (only specify what you want to change)
nano vars/edit_vars.yml

# 3. Test first (dry run) - shows exactly what will change
ansible-playbook --check playbooks/edit_cl_protections.yml

# 4. Apply changes
ansible-playbook playbooks/edit_cl_protections.yml
```

**Note**: For editing, you only need to specify the parameters you want to change. All other parameters remain unchanged on the device.

**Usage patterns**:
- **Create new protections + profiles**: Define both `cl_protections` and `cl_profiles` sections
- **Create protections only**: Define `cl_protections` section, skip `cl_profiles` section
- **Use only existing protections**: Skip `cl_protections`, define only `cl_profiles` with existing protection names
- **Mixed approach**: Create some new protections, reference some existing ones in the same profile

### Workflow 6: Get Network Classes with Filtering
```bash
# 1. See all network classes on devices
ansible-playbook playbooks/get_network_class.yml

# 2. Filter by specific class names (edit get_vars.yml first)
nano vars/get_vars.yml  # Set filter_class_names: ["web_servers", "db_servers"]
ansible-playbook playbooks/get_network_class.yml

# 3. Reset to show all classes
nano vars/get_vars.yml  # Set filter_class_names: []
ansible-playbook playbooks/get_network_class.yml
```

**Note**: The get operation shows network classes with detailed breakdown including IP ranges and group information. You can filter by class names or show all classes.

### Workflow 7: Get Connection Limit Profiles
```bash
# 1. See all profiles and protections on devices
ansible-playbook playbooks/get_cl_profiles.yml

# 2. Filter by specific profile names (edit get_vars.yml first)
nano vars/get_vars.yml  # Set filter_cl_profile_names: ["profile1", "profile2"]
ansible-playbook playbooks/get_cl_profiles.yml

# 3. Reset to show all profiles
nano vars/get_vars.yml  # Set filter_cl_profile_names: []
ansible-playbook playbooks/get_cl_profiles.yml
```

**Note**: The get operation shows profiles with their associated protections and all protection settings. You can filter by profile names or show all profiles.

### Workflow 8: Delete Connection Limit Profiles and Protections
```bash
# 1. Identify what to delete (get current state first)
ansible-playbook playbooks/get_cl_profiles.yml

# 2. Configure your deletions
nano vars/delete_vars.yml

# 3. Test first (dry run) - shows exactly what will be deleted
ansible-playbook --check playbooks/delete_cl_profiles.yml

# The check mode will show:
# - Profile Operations: Which protections will be removed from which profiles
# - Protection Deletions: Which protections will be deleted entirely (with their indexes)
# - Validation: Both names and indexes are validated against current device state
# - Status indicators: NOT FOUND for protections/indexes that don't exist on the device

# 4. Apply deletions
ansible-playbook playbooks/delete_cl_profiles.yml
```

**Important Rules for Deletion**:
- **Profile deletions**: Remove protections from profiles (profile auto-deleted when last protection removed)
- **Protection deletions**: Delete protections entirely (protection must not be in any profile)
- **Order matters**: Profile deletions are processed before protection deletions
- **Dependencies**: Cannot delete protection if it's still associated with any profile
- **Preview mode**: Use `--check` flag to see exactly what would be deleted before applying changes

**Usage patterns**:
- **Remove from profiles only**: Define `cl_profile_deletions` section, skip `cl_protection_deletions`
- **Delete protections only**: Skip `cl_profile_deletions`, define `cl_protection_deletions` with standalone protections
- **Complete cleanup**: Define both sections - remove from profiles first, then delete protections

### Workflow 9: Create Security Policies with Profile Bindings
```bash
# 1. Configure your orchestration settings  
nano vars/create_vars.yml

# Edit the security_policy_config section:
security_policy_config:
  create_network_classes: true    # Create network classes first
  create_cl_profiles: true        # Create CL profiles next  
  create_security_policies: true  # Create security policies last

# 2. Configure your security policies
# Add policies to the security_policies section with profile bindings

# 3. Test orchestration plan (preview mode)
ansible-playbook --check playbooks/create_security_policy.yml

# 4. Execute full orchestration
ansible-playbook playbooks/create_security_policy.yml
```

**Security Policy Features**:
- **Unified orchestration**: Creates profiles and security policies in sequence
- **Profile binding**: Binds protection profiles to policies
- **Flexible control**: Enable/disable each creation stage independently
- **Existing resource support**: Use existing profiles without recreating them

**Common scenarios**:
- **Full setup**: Enable all flags to create everything from scratch
- **Policies only**: Disable network and profile creation, use existing resources
- **Partial creation**: Mix and match what gets created vs. using existing resources

### Workflow 10: Apply DefensePro Policy Updates
```bash
# Option A: Automatic policy updates (during orchestration)
# 1. Enable automatic policy application in create_vars.yml
security_policy_config:
  apply_policies_after_creation: true  # Automatically apply policies after creation

# 2. Run orchestration - policies will be applied automatically
ansible-playbook playbooks/create_security_policy.yml

# Option B: Manual policy updates (standalone)
# 1. Configure target devices in update_vars.yml
nano vars/update_vars.yml  # Set target_devices list

# 2. Run the standalone policy update playbook
ansible-playbook playbooks/update_policies.yml

# Option C: Override target devices (alternative to editing vars file)
ansible-playbook playbooks/update_policies.yml -e "target_devices=['10.105.192.32','10.105.192.33']"
```
#### Workflow 11 :Create New BDoS Profiles
```bash
# 1. Define your BDoS profiles
nano vars/create_vars.yml

# 2. Test first (dry run)
ansible-playbook --check playbooks/create_bdos_profile.yml

# 3. Apply configuration
ansible-playbook playbooks/create_bdos_profile.yml
'''

### Workflow 11a :Edit Existing BDoS Profile
```bash
nano vars/edit_vars.yml
ansible-playbook --check playbooks/edit_bdos_profile.yml
ansible-playbook playbooks/edit_bdos_profile.yml
'''

#### workflow 11b :Get BDoS Profile
```bash
ansible-playbook playbooks/get_bdos_profile.yml
'''

#### workflow 11c : Delete BDoS Profile
```bash
nano vars/delete_vars.yml
ansible-playbook --check playbooks/delete_bdos_profile.yml
ansible-playbook playbooks/delete_bdos_profile.yml
'''

**Policy Update Features**:
- **Automatic integration**: Policies applied automatically during orchestration
- **Manual control**: Standalone playbook for manual policy updates using `vars/update_vars.yml`
- **Conditional execution**: Orchestration playbook "create_security_policy.yml" skip policy updates when controlled centrally
- **Safety confirmation**: Optional interactive prompts to prevent accidental updates
- **Per-device processing**: Updates applied individually with proper locking


## Configuration Files

### Your Network Devices (`vars/create_vars.yml`, `vars/edit_vars.yml`, `vars/get_vars.yml`, etc.)
```yaml
dp_ip:
  - "10.105.192.32"  # Add your DefensePro IPs here
  - "10.105.192.33"

# For getting network classes (get_vars.yml)
filter_class_names: []  # Show all classes (default)
# filter_class_names: ["web_servers", "db_servers"]  # Filter specific classes

# For getting profiles (get_vars.yml)
filter_cl_profile_names: []  # Show all profiles (default)
# filter_cl_profile_names: ["profile1", "profile2"]  # Filter specific profiles
```

### CyberController Connection (`vars/cc.yml`)
```yaml
cc_ip: "10.105.193.3"
username: "your_username"
password: "your_password"
log_level: "info"  # info, debug, or disabled
```

## Variable Format Guide

### Creating Networks
```yaml
netclasses:
  - name: "web_servers"
    groups:
      - { address: "192.168.1.0", mask: "255.255.255.0" }
      - { address: "192.168.2.0", mask: "24" }
```

### Editing Networks  
```yaml
edit_networks:
  - {class_name: "web_servers", index: 0, address: "10.1.1.0", mask: "24"}
  - {class_name: "web_servers", index: 1, address: "10.1.2.0", mask: "24"}
```

### Deleting Networks
```yaml
delete_networks:
  - {class_name: "web_servers", index: 0}
  - {class_name: "old_servers", index: 1}
```

### Connection Limit Profiles - Complete Configuration Reference

**Important**: Both `cl_protections` and `cl_profiles` sections are completely optional. You can define one, another or both, based on your needs.

#### Creating Connection Limit Protections (ALL Supported Parameters)
```yaml
# OPTIONAL: Protection subprofiles (only define if creating new ones)
cl_protections:
  - name: "cl_prot_comprehensive_example"        # MANDATORY: Protection name
    protocol: "tcp"                              # OPTIONAL: tcp, udp (default: tcp)
    threshold: "100"                             # OPTIONAL: Connection threshold (default: "50")
    app_port_group: "https"                      # OPTIONAL: http, https, dns, ftp, smtp, imap, custom port, or "" for all (default: "")
    tracking_type: "src_ip"                      # OPTIONAL: src_ip, dst_ip, src_and_dest_ip, dst_ip_and_port (default: dst_ip)
    action: "drop"                               # OPTIONAL: drop, report_only (default: drop)
    packet_report: "enable"                      # OPTIONAL: enable, disable (default: disable)
    protection_type: "cps"                       # OPTIONAL: cps, concurrent_connections (default: cps)
    index: 450001                                # OPTIONAL: 0 or 450001+ (default: 0)

  # Minimal example (only mandatory parameter)
  - name: "cl_prot_minimal"                      # MANDATORY: Only this is required
    # All other parameters will use defaults

  # Custom index example
  - name: "cl_prot_custom_index"
    protocol: "udp"
    threshold: "200"
    index: 450002                                # Custom index
```

#### Editing Connection Limit Protections (Partial Updates)
```yaml
# Edit existing protections - ONLY specify what you want to change
edit_cl_protections:
  - protection_index: 450001                    # MANDATORY: Must specify which protection to edit
    protection_name: "Updated Protection"        # OPTIONAL: Change name only
    
  - protection_index: 450002                    # MANDATORY: Another protection to edit
    threshold: "500"                            # OPTIONAL: Change threshold only
    action: "report_only"                       # OPTIONAL: Change action only
    # All other parameters remain unchanged
    
  - protection_index: 450003                    # MANDATORY: Edit multiple parameters
    protocol: "udp"                             # OPTIONAL: Change protocol
    threshold: "300"                            # OPTIONAL: Change threshold
    tracking_type: "dst_ip_and_port"           # OPTIONAL: Change tracking
    packet_report: "disable"                   # OPTIONAL: Change reporting
    # Other parameters remain unchanged
```

#### Getting Connection Limit Profiles and Protections
```yaml
# Get all profiles and protections from devices
# No configuration needed - just run the playbook
ansible-playbook playbooks/get_cl_profiles.yml

# Filter by specific profile names (configure in get_vars.yml)
filter_cl_profile_names: ["profile1", "profile2"]  # Show only these profiles
# filter_cl_profile_names: []                      # Show all profiles (default)
```

#### Deleting Connection Limit Profiles and Protections
```yaml
# OPTIONAL: Remove protections from profiles (without deleting protection itself)
cl_profile_deletions:
  - profile_name: "profile_to_modify"
    protections:
      - "protection1"
      - "protection2"

# OPTIONAL: Delete protections entirely (protection must not be in any profile)
cl_protection_deletions:
  - protections_to_delete:
      - "standalone_protection"      # Delete by name (module looks up index)
      - "another_protection"         # Delete by name (module looks up index)
      - "old_protection"             # Delete by name (module looks up index)
      - 450001                       # Delete by index directly
      - 450002                       # Delete by index directly

# Important: Both sections are optional - define based on your needs
# Order: Profile deletions processed first, then protection deletions
```

**Parameter Reference for Connection Limit Protections**:

| Parameter | Status | Options | Default | Description |
|-----------|--------|---------|---------|-------------|
| `name` | **MANDATORY** | Any string | - | Protection name (create only) |
| `protection_index` | **MANDATORY** | Integer | - | Index to edit (edit only) |
| `protocol` | OPTIONAL | tcp, udp | tcp | Network protocol |
| `threshold` | OPTIONAL | "number" | "50" | Connection limit threshold |
| `app_port_group` | OPTIONAL | http, https, dns, ftp, smtp, imap, custom port, "" | "" | Application port filter |
| `tracking_type` | OPTIONAL | src_ip, dst_ip, src_and_dest_ip, dst_ip_and_port | dst_ip | Traffic tracking method |
| `action` | OPTIONAL | drop, report_only | drop | Action when threshold exceeded |
| `packet_report` | OPTIONAL | enable, disable | disable | Detailed packet reporting |
| `protection_type` | OPTIONAL | cps, concurrent_connections | cps | Detection type |
| `index` | OPTIONAL | 0 or 450001+ | 0 | Creation index |

**Key Points for Editing**:
-  **Partial Updates**: Only specify parameters you want to change
-  **Unchanged Values**: Unspecified parameters keep their current values
-  **Flexible**: Change one parameter or many in a single operation

#### Connection Limit Profiles (Optional Section)
```yaml
# OPTIONAL: Profiles (can reference existing or newly created protections)
cl_profiles:
  - name: "web_server_limits"                   # MANDATORY: Profile name
    protections:                                # MANDATORY: List of protections
      - "cl_prot_tcp_limit"                     # Will be created above
      - "existing_protection"                   # Already exists on DefensePro
      
  - name: "database_limits"                     # Another profile example
    protections:
      - "cl_prot_comprehensive_example"         # Reference created protection
      - "legacy_protection_on_device"           # Reference existing protection
```

**Profile Configuration Notes**:
-  **name**: MANDATORY - Unique profile name
-  **protections**: MANDATORY - List of protection names to include
-  **Mixed References**: Can combine newly created and existing protections
-  **Flexible**: Create profiles with any combination of protections
#### Usage Pattern Examples
```yaml
# Example 1: Create new protections + profiles (comprehensive)
cl_protections:
  - name: "web_protection"
    protocol: "tcp"
    threshold: "100"
    app_port_group: "https"
    tracking_type: "src_ip"
    action: "drop"
    index: 450001
  - name: "api_protection"
    protocol: "tcp"
    threshold: "500"
    tracking_type: "dst_ip_and_port"
    action: "report_only"
    index: 450002

cl_profiles:
  - name: "web_security_profile"
    protections:
      - "web_protection"      # Newly created
      - "api_protection"      # Newly created

# Example 2: Use only existing protections (skip cl_protections entirely)
cl_profiles:
  - name: "profile_with_existing"
    protections:
      - "protection_already_on_device"
      - "another_existing_protection"

# Example 3: Mixed approach (some new, some existing)
cl_protections:
  - name: "new_custom_protection"
    protocol: "udp"
    threshold: "200"
    index: 450003

cl_profiles:
  - name: "mixed_profile"
    protections:
      - "new_custom_protection"      # Newly created above
      - "legacy_protection"          # Already exists on device
```

### Security Policy Configuration

Configure security policies with profile bindings in `vars/create_vars.yml`:

```yaml
# Orchestration control flags
security_policy_config:
  create_network_classes: true     # Create network classes first
  create_cl_profiles: true         # Create CL profiles next
  create_security_policies: true   # Create security policies last

# Security policies with profile bindings
security_policies:
  - policy_name: "web_server_protection"
    state: "enable"                        # enable, disable
    action: "block_and_report"                        # block_and_report, report_only
    src_network: "any"                     # Source network class
    dst_network: "web_servers"             # Destination network class  
    direction: "oneway"                    # oneway, twoway
    priority: "100"                        # Policy priority (lower = higher precedence)
    packet_reporting_status: "enable"      # enable, disable
    
    # Profile bindings (all optional)
    connection_limit_profile: "web_cl_profile"
    bdos_profile: "default_netflood_profile"
    syn_protection_profile: "default_syn_profile"
    dns_flood_profile: ""                  # Empty = no binding
    https_flood_profile: ""
    traffic_filters_profile: ""
    signature_protection_profile: "web_appsec_profile"
    ert_attackers_feed_profile: ""
    geo_feed_profile: ""
    out_of_state_profile: ""
```

**Security Policy Configuration Notes**:
- **policy_name**: MANDATORY - Unique policy name
- **src_network, dst_network**: MANDATORY - Network class names (use "any" for any network)
- **direction**: MANDATORY - Traffic direction to match
- **Profile bindings**: All optional - leave empty string for no binding
- **Control flags**: Use to enable/disable each creation stage independently

<<<<<<< HEAD
### Bdos Profile configuration ###
# Define BDoS profiles to create on each device
Configure bdos policies  `vars/create_vars.yml`:

```yaml
  # Orchestration control flags
# OPTIONAL: BDoS profiles (only define if creating new ones)
bdos_profiles:
  - name: "bdos_profile_5"           # MANDATORY: Profile name
    state: "enable"                              # OPTIONAL: enable, disable (default: enable)
    params:
      action: "block_and_report"                 # OPTIONAL: report_only, block_and_report (default: block_and_report)
      syn_flood: "enable"                        # OPTIONAL: enable, disable (default: disable)
      udp_flood: "enable"                        # OPTIONAL: enable, disable (default: disable)
      igmp_flood: "enable"                       # OPTIONAL: enable, disable (default: disable)
      icmp_flood: "enable"                       # OPTIONAL: enable, disable (default: disable)
      tcp_ack_fin_flood: "enable"                # OPTIONAL: enable, disable (default: disable)
      tcp_rst_flood: "enable"                    # OPTIONAL: enable, disable (default: disable)
      tcp_syn_ack_flood: "enable"                # OPTIONAL: enable, disable (default: disable)
      tcp_frag_flood: "enable"                   # OPTIONAL: enable, disable (default: disable)
      udp_frag_flood: "enable"                   # OPTIONAL: enable, disable (default: disable)

      inbound_traffic: 1000000                   # Mandatory
      outbound_traffic: 500000                   # Mandatory
      tcp_in_quota: 80                           # OPTIONAL: 0–100 (% share)
      udp_in_quota: 50
      icmp_in_quota: 10
      igmp_in_quota: 50
      tcp_out_quota: 80
      udp_out_quota: 50
      icmp_out_quota: 10
      igmp_out_quota: 50

      transparent_optimization: "enable"         # OPTIONAL: enable, disable (default: disable)
      packet_report: "enable"                    # OPTIONAL: enable, disable (default: disable)
      burst_attack: "disable"                    # OPTIONAL: enable, disable (default: disable)
      maximum_interval_between_bursts: 60        # OPTIONAL: 1–60 minutes (default: 10)
      learning_suppression_threshold: 10         # OPTIONAL: 0–50 (default: 0)
      footprint_strictness: "medium"             # OPTIONAL: low, medium, high (default: low)

      bdos_rate_limit: "user_defined"            # OPTIONAL: disable, normal_edge, suspect_edge, user_defined (default: disable)
      user_defined_rate_limit: 500               # OPTIONAL: 0–4000 (default: 0)
      user_defined_rate_limit_unit: "mbps"       # OPTIONAL: kbps, mbps, gbps (default: mbps)

      adv_udp_detection: "enable"                # OPTIONAL: enable, disable (default: disable)

  # Minimal example (only mandatory parameter)
  - name: "bdos_profile5"                         # MANDATORY
    # All other parameters use defaults


#### Editing BDoS Profiles (Partial Updates) ###
```yaml
# Edit existing BDoS profiles - ONLY specify what you want to change
bdos_profiles:
  - profile_name: "bdos_comprehensive_example"   # MANDATORY: must specify which profile to edit
    params:
      action: "report_only"                      # OPTIONAL: Change action only

  - profile_name: "bdos_minimal"                 # MANDATORY
    params:
      inbound_traffic: 2000000                   # OPTIONAL: Change threshold
      outbound_traffic: 1000000                  # OPTIONAL: Change threshold

  - profile_name: "bdos_custom"                  # MANDATORY
    params:
      syn_flood: "disable"                       # OPTIONAL: Disable SYN flood detection
      udp_flood: "enable"                        # OPTIONAL: Enable UDP flood detection
      footprint_strictness: "high"               # OPTIONAL: Update detection sensitivity
    # All other parameters remain unchanged

#### Get BDoS Profiles  ####
```yaml
# Get all BDoS profiles from devices
# No configuration needed - just run the playbook
ansible-playbook playbooks/get_bdos_profile.yml

# Filter by specific profile names (configure in get_vars.yml)
filter_bdos_profile_names: ["BDOS_Profile_5", "BDOS_Profile_6"]  # Show only these profiles
# filter_bdos_profile_names: []                                # Show all profiles (default)

#### Delete BDoS Profiles  ####
```yaml
# Delete BDoS profiles by name
delete_bdos_profiles:
  - "BDOS_Profile_5"
  - "BDOS_Profile_6"

** Bdos profile Notes**:

name: MANDATORY – Unique profile name.
state: Optional – enable or disable (default: enable).
action: Required – choose between report_only or block_and_report.
Flood toggles (syn_flood, udp_flood, etc.): Enable/disable specific protocol flood detection.
Traffic limits (inbound/outbound): Mandatory; define baseline traffic thresholds (1–1342177280).
Quota values: Define % share of traffic per protocol (0–100).
Rate limiting: Select predefined (normal_edge, suspect_edge) or user_defined with unit and value.
Advanced controls: Includes burst attack detection, suppression threshold, footprint strictness, and advanced UDP detection.
Control flags: create_bdos_profiles can be toggled independently to enable/disable orchestration.

=======
### Editing Security Policies

Modify existing security policies using partial updates in `vars/edit_vars.yml`:

```yaml
# Target DefensePro devices
dp_ip:
  - "10.105.192.32"

# Security policies to edit
edit_security_policies:
  - policy_name: "web_server_protection"    # MANDATORY: Policy name to edit
    # Basic configuration parameters (all optional)
    src_network: "internal_networks"        # Source network class name or "any"
    dst_network: "web_servers"              # Destination network class name or "any"
    direction: "twoway"                     # oneway, twoway, bidirectional
    state: "enable"                         # enable, disable, active, inactive
    action: "block_and_report"              # block_and_report, report_only
    priority: "750"                         # Priority value (1-1000)
    packet_reporting_status: "enable"       # enable, disable
    
    # Profile bindings (all optional - use empty string to remove binding)
    connection_limit_profile: "web_limits"  # Connection limit profile name
    bdos_profile: ""                        # BDOS profile name (empty = detach)
    syn_protection_profile: "syn_limits"    # SYN protection profile name
    dns_flood_profile: ""                   # DNS flood profile name
    https_flood_profile: ""                 # HTTPS flood profile name
    traffic_filters_profile: ""             # Traffic filters profile name
    signature_protection_profile: "app_sec" # Application security profile name
    ert_attackers_feed_profile: ""          # ERT attackers feed profile name
    geo_feed_profile: ""                    # Geo feed profile name
    out_of_state_profile: ""                # Out of state profile name

  # Edit another policy - minimal changes
  - policy_name: "database_protection"
    action: "report_only"                   # Change to monitoring mode
    connection_limit_profile: ""            # Remove connection limit protection
```

**Run the playbook**:
```bash
# Preview changes (check mode)
ansible-playbook -i inventory.ini playbooks/edit_security_policy.yml --check

# Execute changes
ansible-playbook -i inventory.ini playbooks/edit_security_policy.yml
```

**Security Policy Editing Notes**:
- **policy_name**: MANDATORY - Must be an existing security policy name
- **Partial Updates**: Only specify parameters you want to change - unspecified parameters remain unchanged
- **Profile Detachment**: Use empty string ("") to remove profile bindings
- **Profile Attachment**: Specify profile name to attach/change binding  
- **Preview Mode**: Use `--check` flag to see planned changes before execution
- **Control Flags**: Device locking can be skipped with `skip_device_lock: true` in vars

### Deleting Security Policies

Remove security policies with optional profile cleanup using `vars/delete_vars.yml`:

```yaml
# Target DefensePro devices
dp_ip:
  - "10.105.192.32"

# Security policies to delete
delete_security_policies:
  - policy_name: "test_security_policy"     # MANDATORY: Policy name to delete
    deletion_mode: "policy_only"            # OPTIONAL: policy_only | policy_and_profiles
  
  - policy_name: "old_security_policy"     # MANDATORY: Policy name to delete  
    deletion_mode: "policy_and_profiles"    # OPTIONAL: Advanced cleanup mode
    
  # deletion_mode defaults to "policy_only" if not specified
  - policy_name: "another_policy"           # Uses default safe deletion mode
```

**Deletion Modes**:

1. **`policy_only` (default)**:
   - Safe deletion - only removes the security policy
   - Associated profiles remain available for other policies
   - Use for most deletion scenarios

2. **`policy_and_profiles` (advanced)**:
   - May remove associated profiles if no longer used by other policies
   - Use with caution - may affect other policies
   - Only use when certain about profile cleanup requirements

**Usage Examples**:
```bash
# Delete policies with preview mode (recommended first step)
ansible-playbook playbooks/delete_security_policy.yml --check

# Delete policies (actual execution)
ansible-playbook playbooks/delete_security_policy.yml

# Delete with verbose output
ansible-playbook playbooks/delete_security_policy.yml -v
```

**Security Policy Deletion Notes**:
- **policy_name**: MANDATORY - Must be an existing security policy name
- **deletion_mode**: OPTIONAL - Defaults to "policy_only" for safety
- **Safe Default**: Always use "policy_only" unless certain about profile cleanup needs
- **Preview Mode**: Use `--check` flag to see planned deletions before execution
- **Batch Processing**: Multiple policies can be deleted in a single operation
- **Profile Safety**: "policy_only" mode preserves profiles for other policies to use
- **Advanced Cleanup**: "policy_and_profiles" mode should only be used when profiles are policy-specific

**Recommended Workflow**:
1. Use preview mode first: `ansible-playbook playbooks/delete_security_policy.yml --check`
2. Review planned deletions carefully
3. For shared environments, prefer "policy_only" mode
4. For standalone policies with unique profiles, consider "policy_and_profiles" mode
5. Execute deletion: `ansible-playbook playbooks/delete_security_policy.yml`
>>>>>>> 50acbaf8

## Troubleshooting

### "No inventory" or "module not found" errors
```bash
# Check if required files exist
ls -la ansible.cfg inventory.ini

# Create if missing (see Prerequisites section)
cp ansible_example.cfg ansible.cfg
cp inventory_example.ini inventory.ini

# Verify Ansible can find modules
ansible-doc -l | grep network_class
```

### "File not found" errors
```bash
# Copy the example files
cp vars/create_vars.yml.example vars/create_vars.yml
# Then edit with your details
```

### "Connection failed" errors  
```bash
# Check your cc.yml file
cat vars/cc.yml
# Verify IP, username, password are correct
```

### "Variable undefined" errors
```bash
# Ensure all required variables are set in your vars files
# Check the .example files for required format
```

### "ansible-playbook command not found"
```bash
# Install Ansible if not already installed
pip3 install ansible

# Or using package manager
sudo apt-get install ansible  # Ubuntu/Debian
sudo yum install ansible      # CentOS/RHEL
```

### "Protection deletion failed" errors
```bash
# Check if protection is still associated with any profile
ansible-playbook playbooks/get_cl_profiles.yml

# Remove protection from profiles first, then delete protection
# Edit delete_vars.yml - define both sections if doing complete cleanup
```

## Best Practices

###  **Always Discover First**
```bash
ansible-playbook playbooks/get_network_class.yml
```

###  **Test Before Applying**
```bash
ansible-playbook --check playbooks/edit_network_class.yml
```

###  **Start with One Device**
```yaml
# Test on single device first
dp_ip:
  - "10.105.192.32"  # Test device only
```

###  **Keep Backups**
```bash
# Save current state before major changes
ansible-playbook playbooks/get_network_class.yml > backup_$(date +%Y%m%d).log
```

###  **Use Descriptive Names**
```yaml
netclasses:
  - name: "web_servers_dmz"      # Good: Clear purpose
    # vs
  - name: "net1"                 # Bad: Unclear
```

## Getting Help

1. **Check the example files** - They have detailed comments
2. **Use dry run mode** - Test with `--check` flag first  
3. **Check logs** - Look in `playbooks/log/` directory
4. **Validate syntax** - `python3 -c "import yaml; yaml.safe_load(open('vars/edit_vars.yml'))"`

---

**Need technical details?** See [DEVELOPER.md](DEVELOPER.md) for module architecture, API endpoints, and development information.

## Maintainer & Contact

**Project Maintainer**: [Egor Egorov]  
**Email**: [egore@radware.com]  
**GitHub Radware**: [@rdwr-egore](https://github.com/rdwr-egore)
**GitHub Private**: [@egori4](https://github.com/egori4)

**Contributor**:  [@rahulku25](https://github.com/rahulku25)<|MERGE_RESOLUTION|>--- conflicted
+++ resolved
@@ -70,25 +70,11 @@
 # Delete connection limit profiles and protections (uses delete_cl_configuration module)
 ansible-playbook playbooks/delete_cl_profiles.yml
 
-<<<<<<< HEAD
-# Create BDoS profiles (uses create_bdos_profile module)
-ansible-playbook playbooks/create_bdos_profile.yml
-
-# Edit existing bdos profiles (uses edit_bdos_profile module)
-ansible-playbook playbooks/edit_bdos_profile.yml
-
-# Get bdos profiles (uses get_bdos_profile module)
-ansible-playbook playbooks/get_bdos_profile.yml
-
-# Delete bdos profile (uses delete_bdos_profile module)
-ansible-playbook playbooks/delete_bdos_profile.yml
-=======
 # Create security policies with orchestration (includes network classes, CL profiles, and policies)
 ansible-playbook playbooks/create_security_policy.yml
 
 # Edit existing security policies (partial updates and profile management)
 ansible-playbook playbooks/edit_security_policy.yml
->>>>>>> 50acbaf8
 ```
 
 ## Common Workflows
@@ -607,227 +593,6 @@
 - **direction**: MANDATORY - Traffic direction to match
 - **Profile bindings**: All optional - leave empty string for no binding
 - **Control flags**: Use to enable/disable each creation stage independently
-
-<<<<<<< HEAD
-### Bdos Profile configuration ###
-# Define BDoS profiles to create on each device
-Configure bdos policies  `vars/create_vars.yml`:
-
-```yaml
-  # Orchestration control flags
-# OPTIONAL: BDoS profiles (only define if creating new ones)
-bdos_profiles:
-  - name: "bdos_profile_5"           # MANDATORY: Profile name
-    state: "enable"                              # OPTIONAL: enable, disable (default: enable)
-    params:
-      action: "block_and_report"                 # OPTIONAL: report_only, block_and_report (default: block_and_report)
-      syn_flood: "enable"                        # OPTIONAL: enable, disable (default: disable)
-      udp_flood: "enable"                        # OPTIONAL: enable, disable (default: disable)
-      igmp_flood: "enable"                       # OPTIONAL: enable, disable (default: disable)
-      icmp_flood: "enable"                       # OPTIONAL: enable, disable (default: disable)
-      tcp_ack_fin_flood: "enable"                # OPTIONAL: enable, disable (default: disable)
-      tcp_rst_flood: "enable"                    # OPTIONAL: enable, disable (default: disable)
-      tcp_syn_ack_flood: "enable"                # OPTIONAL: enable, disable (default: disable)
-      tcp_frag_flood: "enable"                   # OPTIONAL: enable, disable (default: disable)
-      udp_frag_flood: "enable"                   # OPTIONAL: enable, disable (default: disable)
-
-      inbound_traffic: 1000000                   # Mandatory
-      outbound_traffic: 500000                   # Mandatory
-      tcp_in_quota: 80                           # OPTIONAL: 0–100 (% share)
-      udp_in_quota: 50
-      icmp_in_quota: 10
-      igmp_in_quota: 50
-      tcp_out_quota: 80
-      udp_out_quota: 50
-      icmp_out_quota: 10
-      igmp_out_quota: 50
-
-      transparent_optimization: "enable"         # OPTIONAL: enable, disable (default: disable)
-      packet_report: "enable"                    # OPTIONAL: enable, disable (default: disable)
-      burst_attack: "disable"                    # OPTIONAL: enable, disable (default: disable)
-      maximum_interval_between_bursts: 60        # OPTIONAL: 1–60 minutes (default: 10)
-      learning_suppression_threshold: 10         # OPTIONAL: 0–50 (default: 0)
-      footprint_strictness: "medium"             # OPTIONAL: low, medium, high (default: low)
-
-      bdos_rate_limit: "user_defined"            # OPTIONAL: disable, normal_edge, suspect_edge, user_defined (default: disable)
-      user_defined_rate_limit: 500               # OPTIONAL: 0–4000 (default: 0)
-      user_defined_rate_limit_unit: "mbps"       # OPTIONAL: kbps, mbps, gbps (default: mbps)
-
-      adv_udp_detection: "enable"                # OPTIONAL: enable, disable (default: disable)
-
-  # Minimal example (only mandatory parameter)
-  - name: "bdos_profile5"                         # MANDATORY
-    # All other parameters use defaults
-
-
-#### Editing BDoS Profiles (Partial Updates) ###
-```yaml
-# Edit existing BDoS profiles - ONLY specify what you want to change
-bdos_profiles:
-  - profile_name: "bdos_comprehensive_example"   # MANDATORY: must specify which profile to edit
-    params:
-      action: "report_only"                      # OPTIONAL: Change action only
-
-  - profile_name: "bdos_minimal"                 # MANDATORY
-    params:
-      inbound_traffic: 2000000                   # OPTIONAL: Change threshold
-      outbound_traffic: 1000000                  # OPTIONAL: Change threshold
-
-  - profile_name: "bdos_custom"                  # MANDATORY
-    params:
-      syn_flood: "disable"                       # OPTIONAL: Disable SYN flood detection
-      udp_flood: "enable"                        # OPTIONAL: Enable UDP flood detection
-      footprint_strictness: "high"               # OPTIONAL: Update detection sensitivity
-    # All other parameters remain unchanged
-
-#### Get BDoS Profiles  ####
-```yaml
-# Get all BDoS profiles from devices
-# No configuration needed - just run the playbook
-ansible-playbook playbooks/get_bdos_profile.yml
-
-# Filter by specific profile names (configure in get_vars.yml)
-filter_bdos_profile_names: ["BDOS_Profile_5", "BDOS_Profile_6"]  # Show only these profiles
-# filter_bdos_profile_names: []                                # Show all profiles (default)
-
-#### Delete BDoS Profiles  ####
-```yaml
-# Delete BDoS profiles by name
-delete_bdos_profiles:
-  - "BDOS_Profile_5"
-  - "BDOS_Profile_6"
-
-** Bdos profile Notes**:
-
-name: MANDATORY – Unique profile name.
-state: Optional – enable or disable (default: enable).
-action: Required – choose between report_only or block_and_report.
-Flood toggles (syn_flood, udp_flood, etc.): Enable/disable specific protocol flood detection.
-Traffic limits (inbound/outbound): Mandatory; define baseline traffic thresholds (1–1342177280).
-Quota values: Define % share of traffic per protocol (0–100).
-Rate limiting: Select predefined (normal_edge, suspect_edge) or user_defined with unit and value.
-Advanced controls: Includes burst attack detection, suppression threshold, footprint strictness, and advanced UDP detection.
-Control flags: create_bdos_profiles can be toggled independently to enable/disable orchestration.
-
-=======
-### Editing Security Policies
-
-Modify existing security policies using partial updates in `vars/edit_vars.yml`:
-
-```yaml
-# Target DefensePro devices
-dp_ip:
-  - "10.105.192.32"
-
-# Security policies to edit
-edit_security_policies:
-  - policy_name: "web_server_protection"    # MANDATORY: Policy name to edit
-    # Basic configuration parameters (all optional)
-    src_network: "internal_networks"        # Source network class name or "any"
-    dst_network: "web_servers"              # Destination network class name or "any"
-    direction: "twoway"                     # oneway, twoway, bidirectional
-    state: "enable"                         # enable, disable, active, inactive
-    action: "block_and_report"              # block_and_report, report_only
-    priority: "750"                         # Priority value (1-1000)
-    packet_reporting_status: "enable"       # enable, disable
-    
-    # Profile bindings (all optional - use empty string to remove binding)
-    connection_limit_profile: "web_limits"  # Connection limit profile name
-    bdos_profile: ""                        # BDOS profile name (empty = detach)
-    syn_protection_profile: "syn_limits"    # SYN protection profile name
-    dns_flood_profile: ""                   # DNS flood profile name
-    https_flood_profile: ""                 # HTTPS flood profile name
-    traffic_filters_profile: ""             # Traffic filters profile name
-    signature_protection_profile: "app_sec" # Application security profile name
-    ert_attackers_feed_profile: ""          # ERT attackers feed profile name
-    geo_feed_profile: ""                    # Geo feed profile name
-    out_of_state_profile: ""                # Out of state profile name
-
-  # Edit another policy - minimal changes
-  - policy_name: "database_protection"
-    action: "report_only"                   # Change to monitoring mode
-    connection_limit_profile: ""            # Remove connection limit protection
-```
-
-**Run the playbook**:
-```bash
-# Preview changes (check mode)
-ansible-playbook -i inventory.ini playbooks/edit_security_policy.yml --check
-
-# Execute changes
-ansible-playbook -i inventory.ini playbooks/edit_security_policy.yml
-```
-
-**Security Policy Editing Notes**:
-- **policy_name**: MANDATORY - Must be an existing security policy name
-- **Partial Updates**: Only specify parameters you want to change - unspecified parameters remain unchanged
-- **Profile Detachment**: Use empty string ("") to remove profile bindings
-- **Profile Attachment**: Specify profile name to attach/change binding  
-- **Preview Mode**: Use `--check` flag to see planned changes before execution
-- **Control Flags**: Device locking can be skipped with `skip_device_lock: true` in vars
-
-### Deleting Security Policies
-
-Remove security policies with optional profile cleanup using `vars/delete_vars.yml`:
-
-```yaml
-# Target DefensePro devices
-dp_ip:
-  - "10.105.192.32"
-
-# Security policies to delete
-delete_security_policies:
-  - policy_name: "test_security_policy"     # MANDATORY: Policy name to delete
-    deletion_mode: "policy_only"            # OPTIONAL: policy_only | policy_and_profiles
-  
-  - policy_name: "old_security_policy"     # MANDATORY: Policy name to delete  
-    deletion_mode: "policy_and_profiles"    # OPTIONAL: Advanced cleanup mode
-    
-  # deletion_mode defaults to "policy_only" if not specified
-  - policy_name: "another_policy"           # Uses default safe deletion mode
-```
-
-**Deletion Modes**:
-
-1. **`policy_only` (default)**:
-   - Safe deletion - only removes the security policy
-   - Associated profiles remain available for other policies
-   - Use for most deletion scenarios
-
-2. **`policy_and_profiles` (advanced)**:
-   - May remove associated profiles if no longer used by other policies
-   - Use with caution - may affect other policies
-   - Only use when certain about profile cleanup requirements
-
-**Usage Examples**:
-```bash
-# Delete policies with preview mode (recommended first step)
-ansible-playbook playbooks/delete_security_policy.yml --check
-
-# Delete policies (actual execution)
-ansible-playbook playbooks/delete_security_policy.yml
-
-# Delete with verbose output
-ansible-playbook playbooks/delete_security_policy.yml -v
-```
-
-**Security Policy Deletion Notes**:
-- **policy_name**: MANDATORY - Must be an existing security policy name
-- **deletion_mode**: OPTIONAL - Defaults to "policy_only" for safety
-- **Safe Default**: Always use "policy_only" unless certain about profile cleanup needs
-- **Preview Mode**: Use `--check` flag to see planned deletions before execution
-- **Batch Processing**: Multiple policies can be deleted in a single operation
-- **Profile Safety**: "policy_only" mode preserves profiles for other policies to use
-- **Advanced Cleanup**: "policy_and_profiles" mode should only be used when profiles are policy-specific
-
-**Recommended Workflow**:
-1. Use preview mode first: `ansible-playbook playbooks/delete_security_policy.yml --check`
-2. Review planned deletions carefully
-3. For shared environments, prefer "policy_only" mode
-4. For standalone policies with unique profiles, consider "policy_and_profiles" mode
-5. Execute deletion: `ansible-playbook playbooks/delete_security_policy.yml`
->>>>>>> 50acbaf8
-
 ## Troubleshooting
 
 ### "No inventory" or "module not found" errors
