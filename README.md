# DefensePro Configuration Builder

Ansible automation for Radware DefensePro security configuration management.

Automate configuration of DefensePro security profiles, policies, and network settings across multiple devices using Ansible playbooks and custom modules.

## Quick Start

**For Operators/Users**: See [USER_GUIDE.md](USER_GUIDE.md) for step-by-step instructions

**For Developers**: See [DEVELOPER.md](DEVELOPER.md) for technical architecture and API details

## Prerequisites

Before using the DefensePro Configuration Builder, you need to set up the basic Ansible environment:

### 1. Create Ansible Configuration
```bash
# Copy the example Ansible configuration
cp ansible_example.cfg ansible.cfg

# Edit if needed (default settings work for most cases)
nano ansible.cfg
```

### 2. Create Inventory File  
```bash
# Copy the example inventory
cp inventory_example.ini inventory.ini

# Edit the inventory (usually no changes needed)
nano inventory.ini
```

### 3. Setup Variable Files
```bash
# Copy configuration templates
cd vars/
cp cc_example.yml cc.yml                    # CyberController connection settings
cp create_vars.yml.example create_vars.yml  # For creating resources  
cp edit_vars.yml.example edit_vars.yml      # For editing resources
cp delete_vars.yml.example delete_vars.yml  # For deleting resources
cp get_vars.yml.example get_vars.yml        # For querying resources
cp update_vars_example.yml update_vars.yml  # For policy updates

# Edit connection settings
nano cc.yml  # Add your CyberController IP, username, password

# Edit other vars files referenced above as needed
```

### 4. Verify Setup
```bash

# Test inventory configuration  
ansible-inventory --list

## Repository Structure

```
dp_config_builder/
├── README.md                 # Project overview and quick start
├── USER_GUIDE.md            # Step-by-step user instructions  
├── DEVELOPER.md             # Technical documentation for developers
├── 
├── ansible.cfg              # Ansible configuration (create from ansible_example.cfg)
├── ansible_example.cfg      # Template for Ansible configuration
├── inventory.ini            # Ansible inventory (create from inventory_example.ini)
├── inventory_example.ini    # Template for Ansible inventory
├── 
├── playbooks/               # Ansible playbooks for automation
│   ├── create_*.yml         # Creation playbooks
│   ├── edit_*.yml           # Editing playbooks  
│   ├── delete_*.yml         # Deletion playbooks
│   ├── get_*.yml            # Query/retrieval playbooks
│   ├── log/                 # Execution logs (auto-created)
│   └── tmp/                 # Temporary files (auto-created)
├── 
├── plugins/                 # Custom Ansible modules and utilities
│   ├── modules/             # Custom modules 
│   │   ├── create_*.py      # Creation modules
│   │   ├── edit_*.py        # Editing modules
│   │   ├── delete_*.py      # Deletion modules
│   │   ├── get_*.py         # Query modules
│   │   └── dp_*.py          # Device lock/unlock utilities
│   └── module_utils/        # Shared utilities
│       ├── radware_cc.py    # HTTP client with session management
│       └── logger.py        # Structured logging utility
├── 
├── vars/                    # Configuration files and templates
│   ├── cc.yml               # CyberController connection (create from cc_example.yml)
│   ├── cc_example.yml       # Template for CC connection settings
│   ├── *_vars.yml          # Your configuration files (git-ignored)
│   └── *_vars.yml.example  # Safe templates (in git)
└── 
└── tasks/                   # Reusable task fragments (advanced usage)
    └── cl_profile_tasks/    # Connection limit profile task components
```

## What This Does

- Create, edit, delete, and query DefensePro security profile and policy configurations
- Manage multiple DefensePro devices simultaneously

## Available Operations

### Network Class Management

| Playbook | Purpose | Documentation |
|----------|---------|---------------|
| `create_network_class.yml` | Create new network classes | [USER_GUIDE.md](USER_GUIDE.md#workflow-1-create-new-network-classes) |
| `edit_network_class.yml` | Modify existing networks | [USER_GUIDE.md](USER_GUIDE.md#workflow-2-modify-existing-networks) |
| `delete_network_class.yml` | Remove network groups | [USER_GUIDE.md](USER_GUIDE.md#workflow-3-clean-up-networks) |
| `get_network_class.yml` | Query current state with filtering | [USER_GUIDE.md](USER_GUIDE.md#workflow-6-get-network-classes-with-filtering) |

### BDoS Profile Management
| Playbook | Purpose | Documentation |
|----------|---------|---------------|
| `create_bdos_profile.yml` | Create new BDoS flood profiles           | [USER\_GUIDE.md](USER_GUIDE.md#workflow-11-create-bdos-profiles)             |
| `edit_bdos_profile.yml`   | Modify existing BDoS profiles            | [USER\_GUIDE.md](USER_GUIDE.md#workflow-11a-edit-bdos-profiles)               |
| `delete_bdos_profile.yml` | Remove BDoS profiles                     | [USER\_GUIDE.md](USER_GUIDE.md#workflow-11b-delete-bdos-profiles)             |
| `get_bdos_profile.yml`    | Query current BDoS profile configuration | [USER\_GUIDE.md](USER_GUIDE.md#workflow-11c-get-bdos-profiles-with-filtering) |

### Connection Limit Profiles

| Playbook | Purpose | Documentation |
|----------|---------|---------------|
| `create_cl_profiles.yml` | Create connection limit profiles and protections | *See create_vars.yml for configuration* |
| `edit_cl_protections.yml` | Edit existing connection limit protections | *See edit_vars.yml for configuration* |
| `get_cl_profiles.yml` | Get connection limit profiles and protections (with optional filtering) | *See get_vars.yml for configuration* |
| `delete_cl_profiles.yml` | Delete connection limit profiles and protections (flexible removal) | *See delete_vars.yml for configuration* |

### Security Policy Management

| Playbook | Purpose | Documentation |
|----------|---------|---------------|
| `create_security_policy.yml` | **ORCHESTRATOR**: Create security policies with profile bindings | [USER_GUIDE.md](USER_GUIDE.md#workflow-9-create-security-policies-with-profile-bindings) |
| `edit_security_policy.yml` | Edit existing security policies (partial updates and profile management) | [USER_GUIDE.md](USER_GUIDE.md#editing-security-policies) |
| `delete_security_policy.yml` | Delete security policies with optional profile cleanup | [USER_GUIDE.md](USER_GUIDE.md#deleting-security-policies) |
| `update_policies.yml` | Apply DefensePro configuration updates (policy updates) | [USER_GUIDE.md](USER_GUIDE.md#workflow-10-apply-defensepro-policy-updates) |

**Connection Limit Protection Features**:
-  **8 configurable parameters** (protocol, threshold, app_port_group, tracking_type, action, packet_report, protection_type, index)
-  **Flexible creation**: All parameters optional except name (sensible defaults provided)
-  **Optional sections**: Both `cl_protections` and `cl_profiles` sections are optional
-  **Partial editing**: Only specify parameters you want to change
-  **Profile querying**: Get all profiles and protections with optional filtering by profile names
-  **Flexible deletion**: Remove protections from profiles OR delete protections entirely
-  **Index control**: Optional index parameter (0 or 450001+, defaults to 0)
-  **Profile management**: Reference existing or newly created protections

**Security Policy Features**:
- **Unified orchestration**: Single playbook creates profiles and security policies
- **Policy editing**: Modify existing policies with partial updates and profile management
- **Policy deletion**: Remove policies with dual deletion modes (policy-only vs policy+profiles)
- **Profile binding**: Bind different protection profile types to security policies
- **Profile management**: Attach/detach profiles using names or empty strings
- **Flexible control**: Individual control flags for each creation stage
- **Conditional execution**: Centralized device locking and policy updates during orchestration
- **Minimal parameters**: Only policy name required - DefensePro provides sensible defaults
- **Partial updates**: For editing, only specify parameters to change - others remain unchanged
- **Safe deletion**: Default policy-only deletion preserves profiles for other policies
- **Advanced cleanup**: Optional policy+profiles deletion for comprehensive cleanup
- **Comprehensive configuration**: Full policy parameters when needed (source, destination, direction, priority, actions)
- **Error handling**: Detailed error reporting and validation
- **Preview mode**: Check mode support to preview planned operations
- **Existing profile support**: Use existing profiles without recreating them

**Section Optionality**:
- **Protections only**: Define `cl_protections`, skip `cl_profiles`
- **Profiles only**: Skip `cl_protections`, use existing protection names in `cl_profiles`
- **Both sections**: Create new protections and profiles together

**Parameter Status**:
- **MANDATORY**: `name` (create), `protection_index` (edit)
- **OPTIONAL**: All other parameters have defaults and can be omitted



## Documentation by Audience

### I'm an Operator/User
- **Goal**: Get things done quickly and safely
- **Read**: [USER_GUIDE.md](USER_GUIDE.md)
- **Includes**: Setup, workflows, troubleshooting, best practices

### I'm a Developer
- **Goal**: Understand architecture, extend functionality
- **Read**: [DEVELOPER.md](DEVELOPER.md)
- **Includes**: API references, module patterns, testing, contributing

## Super Quick Example

**Note**: Complete the [Prerequisites](#prerequisites) first, then:

```bash
# Network Classes Example
cd vars/
cp create_vars.yml.example create_vars.yml
# Edit create_vars.yml with your networks and devices
ansible-playbook playbooks/create_network_class.yml

# Connection Limit Profiles Example
ansible-playbook playbooks/create_cl_profiles.yml

# Edit Connection Limit Protections (uses edit_cl_configuration module)
ansible-playbook playbooks/edit_cl_protections.yml

# Get Connection Limit Profiles (uses get_cl_configuration module)
ansible-playbook playbooks/get_cl_profiles.yml

# Delete Connection Limit Profiles (uses delete_cl_configuration module)
ansible-playbook playbooks/delete_cl_profiles.yml

# Security Policy Creation (using vars/create_vars.yml configuration)
ansible-playbook playbooks/create_security_policy.yml
<<<<<<< HEAD
=======

# Security Policy Editing (using vars/edit_vars.yml configuration)  
ansible-playbook playbooks/edit_security_policy.yml

# Security Policy Deletion (using vars/delete_vars.yml configuration)
ansible-playbook playbooks/delete_security_policy.yml
```
>>>>>>> 50acbaf8

# Security Policy Editing (using vars/edit_vars.yml configuration)  
ansible-playbook playbooks/edit_security_policy.yml

# Security Policy Deletion (using vars/delete_vars.yml configuration)
ansible-playbook playbooks/delete_security_policy.yml

# Create BDoS profiles (uses create_bdos_profile module)
ansible-playbook playbooks/create_bdos_profile.yml

# Edit existing BDoS profiles (uses edit_bdos_profile module)
ansible-playbook playbooks/edit_bdos_profile.yml

<<<<<<< HEAD
# Get BDoS profiles (uses get_bdos_profile module)
ansible-playbook playbooks/get_bdos_profile.yml

# Delete BDoS profiles (uses delete_bdos_profile module)
ansible-playbook playbooks/delete_bdos_profile.yml

```

todo 
add edit policy
add delete policy
add conditional lock unlock and policy update on edit, delete profiles (netclass, connlim)
=======
>>>>>>> 50acbaf8
add get policy
documentation

## Version History

| Version | Date | Changes |
|---------|------|---------|
| v0.2.0 | 2025-09-12 | Added security policy orchestration with profile binding capabilities, formatting log module
<br>• Added update policies playbook
<br>• Enhanced Policy creation module logic, effectiveness holistically
<br>• Added conditional Update policies and conditional lock/unlock when creating profiles/policies
<br>• Updated create security module to send only parameters defined by user
<br>• Added summary log after creating connection limit profile
<br>• Optimized/standardized the format of update policies playbook |
| v0.1.4.1 | 2025-09-10 | Updated documentation- added prerequisites and detailed directories structure, architecture
| v0.1.4 | 2025-08-29 | Added functionality - crate/edit/get/delete connection limit profiles and protections |
| v0.1.3 |       | Resrved for Rahul(BDOS)|
| v0.1.2.1 | 2025-09-08 | Enhanced network classes configuraion - simplified architecture, logging and debugging enhancments, added preview |
| v0.1.2 | 2025-08-28 | Added edit functionality for network classes, improved variable management, aligned configuration, added documentation |
| v0.1.1 | 2025-08-19 | Enhanced logging, session management |
| v0.1.0 | 2025-08-19 | Initial release with network class create/edit/delete/get operations |

## Getting Help

1. Quick Issues: Check [USER_GUIDE.md troubleshooting](USER_GUIDE.md#troubleshooting)
2. Technical Issues: See [DEVELOPER.md](DEVELOPER.md)
3. Examples: All `.example` files have detailed comments

## Maintainer & Contact

**Project Maintainer**: [Egor Egorov]  
**Email**: [egore@radware.com]  
**GitHub Radware**: [@rdwr-egore](https://github.com/rdwr-egore)
**GitHub Private**: [@egori4](https://github.com/egori4)

**Contributor**:  [@rahulku25](https://github.com/rahulku25)<|MERGE_RESOLUTION|>--- conflicted
+++ resolved
@@ -212,37 +212,28 @@
 # Delete Connection Limit Profiles (uses delete_cl_configuration module)
 ansible-playbook playbooks/delete_cl_profiles.yml
 
+# Create BDoS profiles (uses create_bdos_profile module)
+ansible-playbook playbooks/create_bdos_profile.yml
+
+# Edit existing BDoS profiles (uses edit_bdos_profile module)
+ansible-playbook playbooks/edit_bdos_profile.yml
+
+# Get BDoS profiles (uses get_bdos_profile module)
+ansible-playbook playbooks/get_bdos_profile.yml
+
+# Delete BDoS profiles (uses delete_bdos_profile module)
+ansible-playbook playbooks/delete_bdos_profile.yml
+
+
 # Security Policy Creation (using vars/create_vars.yml configuration)
 ansible-playbook playbooks/create_security_policy.yml
-<<<<<<< HEAD
-=======
 
 # Security Policy Editing (using vars/edit_vars.yml configuration)  
 ansible-playbook playbooks/edit_security_policy.yml
 
 # Security Policy Deletion (using vars/delete_vars.yml configuration)
 ansible-playbook playbooks/delete_security_policy.yml
-```
->>>>>>> 50acbaf8
-
-# Security Policy Editing (using vars/edit_vars.yml configuration)  
-ansible-playbook playbooks/edit_security_policy.yml
-
-# Security Policy Deletion (using vars/delete_vars.yml configuration)
-ansible-playbook playbooks/delete_security_policy.yml
-
-# Create BDoS profiles (uses create_bdos_profile module)
-ansible-playbook playbooks/create_bdos_profile.yml
-
-# Edit existing BDoS profiles (uses edit_bdos_profile module)
-ansible-playbook playbooks/edit_bdos_profile.yml
-
-<<<<<<< HEAD
-# Get BDoS profiles (uses get_bdos_profile module)
-ansible-playbook playbooks/get_bdos_profile.yml
-
-# Delete BDoS profiles (uses delete_bdos_profile module)
-ansible-playbook playbooks/delete_bdos_profile.yml
+
 
 ```
 
@@ -250,8 +241,6 @@
 add edit policy
 add delete policy
 add conditional lock unlock and policy update on edit, delete profiles (netclass, connlim)
-=======
->>>>>>> 50acbaf8
 add get policy
 documentation
 
