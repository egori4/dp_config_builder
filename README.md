--- conflicted
+++ resolved
@@ -225,10 +225,6 @@
 
 | Version | Date | Changes |
 |---------|------|---------|
-<<<<<<< HEAD
-| v0.1.5 | 2025-09-03 | Added edit and get functionality fot http profile |
-| v0.1.3 | 2025-09-02 | Added edit and get functionality fot bdos profile|
-=======
 | v0.2.0 | 2025-09-12 | Added security policy orchestration with profile binding capabilities, formatting log module
 <br>• Added update policies playbook
 <br>• Enhanced Policy creation module logic, effectiveness holistically
@@ -240,7 +236,6 @@
 | v0.1.4 | 2025-08-29 | Added functionality - crate/edit/get/delete connection limit profiles and protections |
 | v0.1.3 |       | Resrved for Rahul(BDOS)|
 | v0.1.2.1 | 2025-09-08 | Enhanced network classes configuraion - simplified architecture, logging and debugging enhancments, added preview |
->>>>>>> 50acbaf8
 | v0.1.2 | 2025-08-28 | Added edit functionality for network classes, improved variable management, aligned configuration, added documentation |
 | v0.1.1 | 2025-08-19 | Enhanced logging, session management |
 | v0.1.0 | 2025-08-19 | Initial release with network class create/edit/delete/get operations |
