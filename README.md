--- conflicted
+++ resolved
@@ -216,8 +216,6 @@
 
 # Security Policy Creation (using vars/create_vars.yml configuration)
 ansible-playbook playbooks/create_security_policy.yml
-<<<<<<< HEAD
-=======
 
 # Security Policy Editing (using vars/edit_vars.yml configuration)  
 ansible-playbook playbooks/edit_security_policy.yml
@@ -225,35 +223,11 @@
 # Security Policy Deletion (using vars/delete_vars.yml configuration)
 ansible-playbook playbooks/delete_security_policy.yml
 ```
->>>>>>> 50acbaf8
-
-# Security Policy Editing (using vars/edit_vars.yml configuration)  
-ansible-playbook playbooks/edit_security_policy.yml
-
-# Security Policy Deletion (using vars/delete_vars.yml configuration)
-ansible-playbook playbooks/delete_security_policy.yml
-
-# Create BDoS profiles (uses create_bdos_profile module)
-ansible-playbook playbooks/create_bdos_profile.yml
-
-<<<<<<< HEAD
-# Edit existing BDoS profiles (uses edit_bdos_profile module)
-ansible-playbook playbooks/edit_bdos_profile.yml
-
-# Get BDoS profiles (uses get_bdos_profile module)
-ansible-playbook playbooks/get_bdos_profile.yml
-
-# Delete BDoS profiles (uses delete_bdos_profile module)
-ansible-playbook playbooks/delete_bdos_profile.yml
-
-```
+
+
 
 todo 
-add edit policy
-add delete policy
-add conditional lock unlock and policy update on edit, delete profiles (netclass, connlim)
-=======
->>>>>>> 50acbaf8
+
 add get policy
 documentation
 
