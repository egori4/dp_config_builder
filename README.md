--- conflicted
+++ resolved
@@ -158,7 +158,6 @@
 | `delete_dns_profile.yml` | Remove dns profiles                     | [USER\_GUIDE.md](USER_GUIDE.md#workflow-10b-delete-dns-profile)             |
 | `get_dns_profile.yml`    | Query current dns profile configuration | [USER\_GUIDE.md](USER_GUIDE.md#workflow-10c-get-dns-profile) |
 
-<<<<<<< HEAD
 ### SSL Object Management
 | Playbook | Purpose | Documentation |
 |----------|---------|---------------|
@@ -166,9 +165,7 @@
 | `edit_ssl_object.yml`   | Modify existing SSL object(s) | [USER\_GUIDE.md](USER_GUIDE.md#workflow-ssl-edit)   |
 | `delete_ssl_object.yml` | Remove SSL object(s)          | [USER\_GUIDE.md](USER_GUIDE.md#workflow-ssl-delete) |
 | `get_ssl_object.yml`    | Query current SSL object(s)   | [USER\_GUIDE.md](USER_GUIDE.md#workflow-ssl-get)    |
-=======
 ### HTTPS Profile Management
->>>>>>> 22da8dea
 
 | Playbook | Purpose | Documentation |
 |----------|---------|---------------|
@@ -286,7 +283,6 @@
 # Delete OOS profiles
 ansible-playbook playbooks/delete_oos_profile.yml
 
-<<<<<<< HEAD
 # Get all SSL objects from devices
 ansible-playbook playbooks/get_ssl_object.yml
 
@@ -298,7 +294,7 @@
 
 # Delete SSL objects
 ansible-playbook playbooks/delete_ssl_object.yml
-=======
+
 # Get all HTTPS profiles from devices
 ansible-playbook playbooks/get_https_profile.yml
 
@@ -310,7 +306,6 @@
 
 # Delete HTTPS profiles
 ansible-playbook playbooks/delete_https_profile.yml
->>>>>>> 22da8dea
 
 # Security Policy Creation (using vars/create_vars.yml configuration)
 ansible-playbook playbooks/create_security_policy.yml
