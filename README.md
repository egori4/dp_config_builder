--- conflicted
+++ resolved
@@ -200,63 +200,9 @@
 cd vars/
 cp create_vars.yml.example create_vars.yml
 # Edit create_vars.yml with your networks and devices
+
 ansible-playbook playbooks/create_network_class.yml
-
-# Connection Limit Profiles Example
-ansible-playbook playbooks/create_cl_profiles.yml
-
-# Edit Connection Limit Protections (uses edit_cl_configuration module)
-ansible-playbook playbooks/edit_cl_protections.yml
-
-# Get Connection Limit Profiles (uses get_cl_configuration module)
-ansible-playbook playbooks/get_cl_profiles.yml
-
-# Delete Connection Limit Profiles (uses delete_cl_configuration module)
-ansible-playbook playbooks/delete_cl_profiles.yml
-
-# Security Policy Creation (using vars/create_vars.yml configuration)
-ansible-playbook playbooks/create_security_policy.yml
-<<<<<<< HEAD
-```
-
-
-
-todo 
-
-
-add edit policy
-add delete policy
-add get policy
-add conditional lock unlock and policy update on edit, delete profiles (netclass, connlim)
-=======
-
-# Security Policy Editing (using vars/edit_vars.yml configuration)  
-ansible-playbook playbooks/edit_security_policy.yml
-
-# Security Policy Deletion (using vars/delete_vars.yml configuration)
-ansible-playbook playbooks/delete_security_policy.yml
-
-# Create BDoS profiles (uses create_bdos_profile module)
-ansible-playbook playbooks/create_bdos_profile.yml
-
-# Edit existing BDoS profiles (uses edit_bdos_profile module)
-ansible-playbook playbooks/edit_bdos_profile.yml
-
-# Get BDoS profiles (uses get_bdos_profile module)
-ansible-playbook playbooks/get_bdos_profile.yml
-
-# Delete BDoS profiles (uses delete_bdos_profile module)
-ansible-playbook playbooks/delete_bdos_profile.yml
-
-```
-
-todo 
-add edit policy
-add delete policy
-add conditional lock unlock and policy update on edit, delete profiles (netclass, connlim)
-add get policy
->>>>>>> 0482fac9
-documentation
+```
 
 ## Version History
 
