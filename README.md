--- conflicted
+++ resolved
@@ -198,12 +198,6 @@
 cd vars/
 cp create_vars.yml.example create_vars.yml
 # Edit create_vars.yml with your networks and devices
-<<<<<<< HEAD
-
-ansible-playbook playbooks/create_network_class.yml
-```
-
-=======
 ansible-playbook playbooks/create_network_class.yml
 
 # Connection Limit Profiles Example
@@ -247,7 +241,6 @@
 add get policy
 documentation
 
->>>>>>> 95aaca39
 ## Version History
 
 | Version | Date | Changes |
