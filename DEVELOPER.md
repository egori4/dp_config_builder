# DefensePro Configuration Builder - Developer Guide

**Technical documentation for developers working on the DefensePro Ansible modules**

## Prerequisites for Development

Before working with the DefensePro Configuration Builder modules:

### Environment Setup
```bash
# 1. Copy configuration templates
cp ansible_example.cfg ansible.cfg
cp inventory_example.ini inventory.ini

# 2. Set up connection configuration
cd vars/
cp cc_example.yml cc.yml
# Edit cc.yml with your CyberController details

# 3. Install dependencies and verify setup
pip3 install ansible requests
```

## Architecture Overview

The DefensePro Configuration Builder follows a layered architecture with clear separation of concerns:

```
┌─────────────────────────────────────────────────────────────────┐
│                    USER INTERACTION LAYER                       │
├─────────────────────────────────────────────────────────────────┤
│ ansible-playbook commands → Configuration Files (vars/)         │
└─────────────────────────────────────────────────────────────────┘
                                    │
┌─────────────────────────────────────────────────────────────────┐
│                  ORCHESTRATION LAYER                            │
├─────────────────────────────────────────────────────────────────┤
│ Ansible Playbooks (playbooks/)                                  │
│ • Device iteration • Output formatting • Playbook-level errors  │
└─────────────────────────────────────────────────────────────────┘
                                    │
┌─────────────────────────────────────────────────────────────────┐
│                   BUSINESS LOGIC LAYER                          │
├─────────────────────────────────────────────────────────────────┤
│ Custom Ansible Modules (plugins/modules/)                       │
│ • Parameter validation • Batch processing • State management    │
│ • Operation error handling • Error collection & aggregation     │
└─────────────────────────────────────────────────────────────────┘
                                    │
┌─────────────────────────────────────────────────────────────────┐
│                 INFRASTRUCTURE LAYER                            │
├─────────────────────────────────────────────────────────────────┤
│ Utilities (plugins/module_utils/)                               │
│ • HTTP client • Session management • Logging                    │
└─────────────────────────────────────────────────────────────────┘
                                    │
┌─────────────────────────────────────────────────────────────────┐
│                     EXTERNAL SYSTEMS                            │
├─────────────────────────────────────────────────────────────────┤
│ Radware CyberController ←→ DefensePro Devices                   │
└─────────────────────────────────────────────────────────────────┘
```

## Directory Structure

```
dp_config_builder/
├── 📁 Configuration Files
│   ├── ansible.cfg              # Ansible runtime configuration
│   ├── ansible_example.cfg      # Template for ansible.cfg  
│   ├── inventory.ini            # Ansible hosts (usually just 'cc')
│   └── inventory_example.ini    # Template for inventory.ini
├── 
├── 📁 Documentation  
│   ├── README.md                # Project overview and quick start
│   ├── USER_GUIDE.md            # Step-by-step operational guide
│   └── DEVELOPER.md             # Technical architecture (this file)
├── 
├── 📁 playbooks/                # 
ORCHESTRATION LAYER
│   ├── 🎯 Network Class Operations
│   │   ├── create_network_class.yml    # Create network classes
│   │   ├── edit_network_class.yml      # Modify network classes  
│   │   ├── delete_network_class.yml    # Remove network classes
│   │   └── get_network_class.yml       # Query network classes
│   ├── 🎯 Connection Limit Operations  
│   │   ├── create_cl_profiles.yml      # Create CL profiles/protections
│   │   ├── edit_cl_protections.yml     # Edit CL protections
│   │   ├── get_cl_profiles.yml         # Query CL profiles
│   │   └── delete_cl_profiles.yml      # Delete CL profiles/protections
│   ├── 🎯 BDoS Flood Profile Operations
│   │   ├── create_bdos_profile.yml     # Create BDoS Flood profiles
│   │   ├── edit_bdos_profile.yml       # Modify BDoS Flood profiles
│   │   ├── delete_bdos_profile.yml     # Remove BDoS Flood profiles
│   │   └── get_bdos_profile.yml        # Query BDoS Flood profiles
│   ├── 🎯 OOS/Stateful Profile Operations   # Create, edit, delete, and query OOS/Stateful profiles
│   │   ├── create_oos_profile.yml          # Create OOS/Stateful profiles
│   │   ├── edit_oos_profile.yml            # Modify OOS/Stateful profiles
│   │   ├── delete_oos_profile.yml          # Remove OOS/Stateful profiles
│   │   └── get_oos_profile.yml             # Query OOS/Stateful profiles
│   ├── 🎯 DNS Protection Profile Operations      # Create, edit, delete, and query DNS protection profiles
│   │   ├── create_dns_profile.yml               # Create DNS protection profiles
│   │   ├── edit_dns_profile.yml                 # Modify DNS protection profiles
│   │   ├── delete_dns_profile.yml               # Remove DNS protection profiles
│   │   └── get_dns_profile.yml                  # Query DNS protection profiles
<<<<<<< HEAD
│   ├── 🎯 SYN Protection Profile Operations     # Create, edit, delete, and query SYN protection profiles
│   │   ├── create_syn_profile.yml               # Create SYN protection profiles
│   │   ├── edit_syn_protection.yml              # Modify SYN protection profiles
│   │   ├── delete_syn_profile.yml               # Remove SYN protection profiles
│   │   └── get_syn_profile.yml                  # Query SYN protection profiles
=======
│   ├── 🎯 HTTPS Profile Operations      # Create, edit, delete, and query HTTPS profiles
│   │   ├── create_https_profile.yml               # Create HTTPS protection profiles
│   │   ├── edit_https_profile.yml                 # Modify HTTPS protection profiles
│   │   ├── delete_https_profile.yml               # Remove HTTPS protection profiles
│   │   └── get_https_profile.yml                  # Query HTTPS protection profiles
>>>>>>> e794ece5
│   ├── 🎯 Security Policy Operations            # Create, edit, and delete security policies with profile bindings
│   │   ├── create_security_policy.yml           # Create security policies and bind profiles
│   │   ├── edit_security_policy.yml             # Modify security policies and profile bindings
│   │   └── delete_security_policy.yml           # Remove security policies (with optional profile cleanup)
│   ├── 📊 Runtime Data (auto-created)
│   │   ├── log/                        # Execution logs by date
│   │   │   └── log_YYYYMMDD.log        # Daily log files
│   │   └── tmp/                        # Temporary files  
│   │       └── radware_cc_sessions/    # Session cache files
├── 
├── 📁 plugins/                 # BUSINESS LOGIC & UTILITIES
│   ├── 📁 modules/             # BUSINESS LOGIC LAYER
│   │   ├── 🔧 Network Class Modules (Unified Architecture v0.1.2.2+)
│   │   │   ├── create_network_class.py  # Batch creation with error collection
│   │   │   ├── edit_network_class.py    # Batch editing with preview mode
│   │   │   ├── delete_network_class.py  # Batch deletion with validation  
│   │   │   └── get_network_class.py     # Enhanced querying with filtering
│   │   ├── 🔧 Connection Limit Modules (v0.1.4+)
│   │   │   ├── create_cl_configuration.py  # Create protections & profiles
│   │   │   ├── edit_cl_configuration.py    # Edit protections (partial updates)
│   │   │   ├── get_cl_configuration.py     # Get profiles with filtering
│   │   │   └── delete_cl_configuration.py  # Delete with dependency handling
│   │   ├── 🔧 BDoS Flood Profile Modules (v0.1.3+)
│   │   │   ├── create_bdos_profile.py      # Batch creation with validation
│   │   │   ├── edit_bdos_profile.py        # Modify existing BDoS profiles
│   │   │   ├── delete_bdos_profile.py      # Batch deletion with error handling
│   │   ├── 🔧 DNS Protection Profile Modules (v0.1.7+)
│   │   │   ├── create_dns_profile.py      # Batch creation with validation
│   │   │   ├── edit_dns_profile.py        # Modify existing DNS profiles
│   │   │   ├── delete_dns_profile.py      # Batch deletion with error handling
│   │   │   └── get_dns_profile.py         # Enhanced querying with filtering
│   │   ├── 🔧 OOS/Stateful Profile Modules (v0.1.5+)
│   │   │   ├── create_oos_profile.py      # Batch creation with validation
│   │   │   ├── edit_oos_profile.py        # Modify existing OOS profiles
│   │   │   ├── delete_oos_profile.py      # Batch deletion with error handling
│   │   │   └── get_oos_profile.py         # Enhanced querying with filtering
<<<<<<< HEAD
│   │   ├── 🔧 SYN Protection Profile Modules (v0.1.9+)
│   │   │   ├── create_syn_configuration.py      # Create SYN Flood profiles
│   │   │   ├── edit_syn_configuration.py     # Modify existing SYN Flood profiles
│   │   │   ├── delete_syn_configuration.py      # Remove SYN Flood profiles
│   │   │   └── get_syn_configuration.py         # Query SYN Flood profiles
=======
│   │   ├── 🔧 HTTPS Profile Modules (v0.1.6+)
│   │   │   ├── create_https_profile.py      # Batch creation with validation
│   │   │   ├── edit_https_profile.py        # Modify existing DNS profiles
│   │   │   ├── delete_https_profile.py      # Batch deletion with error handling
│   │   │   └── get_https_profile.py         # Enhanced querying with filtering
>>>>>>> e794ece5
│   │   ├── 🔧 Security Policy Modules (v0.2.0+)
│   │   │   ├── create_security_policy.py   # Create policies with profile bindings
│   │   │   ├── edit_security_policy.py     # Edit policies (partial updates)
│   │   │   └── delete_security_policy.py   # Delete policies (dual deletion modes)
│   │   └── 🔧 Device Management
│   │       ├── dp_lock.py                  # Device configuration lock
│   │       └── dp_unlock.py                # Device configuration unlock
│   └── 📁 module_utils/        # INFRASTRUCTURE LAYER
│       ├── radware_cc.py                # HTTP client with session management
│       └── logger.py                    # Structured logging with rotation
├── 
├── 📁 vars/                    # CONFIGURATION & DATA LAYER
│   ├── 🔗 Connection Configuration
│   │   ├── cc.yml                     # CyberController connection (git-ignored)
│   │   └── cc_example.yml             # Template for cc.yml
│   ├── 🎯 Operation Variables (git-ignored)
│   │   ├── create_vars.yml            # Variables for creation operations
│   │   ├── edit_vars.yml              # Variables for editing operations  
│   │   ├── delete_vars.yml            # Variables for deletion operations
│   │   ├── get_vars.yml               # Variables for query operations
│   │   └── update_vars.yml            # Variables for policy update operations
│   └── 📋 Variable Templates (in git)
│       ├── create_vars.yml.example    # Template for create_vars.yml
│       ├── edit_vars.yml.example      # Template for edit_vars.yml
│       ├── delete_vars.yml.example    # Template for delete_vars.yml
│       ├── get_vars.yml.example       # Template for get_vars.yml
│       └── update_vars_example.yml    # Template for update_vars.yml 
└── 

```

### Data Flow Architecture

```
┌─────────────────┐    ┌─────────────────┐    ┌─────────────────┐
│   vars/*.yml    │───▶│ playbooks/*.yml │───▶│ plugins/modules │
│   (Parameters)  │    │  (Orchestration)│    │ (Business Logic)│
└─────────────────┘    └─────────────────┘    └─────────────────┘
                                                        │
┌─────────────────┐    ┌─────────────────┐             │
│ CyberController │◀───│module_utils/*.py│◀────────────┘
│   (DefensePro)  │    │ (Infrastructure)│
└─────────────────┘    └─────────────────┘
```

### Error Handling Distribution

| Layer | Error Handling Responsibilities | Examples |
|-------|--------------------------------|----------|
| **Orchestration** | Playbook-level failures, display formatting | Ansible task failures, missing variables |
| **Business Logic** | Operation errors, parameter validation, batch error collection | Invalid network ranges, API operation failures |
| **Infrastructure** | HTTP errors, authentication, session management | Connection timeouts, 403 authentication errors |
| **External Systems** | API responses, device availability | DefensePro device errors, malformed responses |

## Module Architecture

### Core Components (Infrastructure Layer)

1. **RadwareCC** (`plugins/module_utils/radware_cc.py`)
   - **Purpose**: HTTP client with intelligent session management
   - **Features**: 
     - Automatic re-authentication on 403 errors
     - Session persistence with configurable lifetime
     - Request/response logging and error handling
     - SSL verification control (disabled by default for internal networks)
   - **Session Storage**: `./tmp/radware_cc_sessions/` or system temp directory

2. **Logger** (`plugins/module_utils/logger.py`)
   - **Purpose**: Structured logging with verbosity levels
   - **Features**:
     - File-based logging with rotation (`playbooks/log/log_YYYYMMDD.log`)
     - Configurable levels: `disabled`, `info`, `debug`
     - Timestamp and module identification
     - Safe credential handling (no passwords in logs)

### Business Logic Modules (Business Logic Layer)

3. **Network Class Modules** (`plugins/modules/`)
   - **Enhancement**: All modules follow consistent unified pattern
   - **Key Features**:
     - Single device call with batch processing (moved from YAML loops to Python)
     - Enhanced error handling using `cc._request` methods
     - Structured `debug_info` and comprehensive logging
     - Check mode with preview functionality showing exact operations
     - Formatted output with success/failure indicators
     - List-based filtering support for get operations
   - **Modules**: `create_network_class.py`, `edit_network_class.py`, `delete_network_class.py`, `get_network_class.py`

4. **Connection Limit Profile Modules** (`plugins/modules/`) - **Architecture v0.1.4+**
   - **Purpose**: Creation and editing of connection limit protection subprofiles
   - **Features**: Profile creation, protection attachment, filtering, deletion
   - **Architecture Highlights**:
     - Creation: `create_cl_configuration.py` (loops/mapping in Python)
     - Editing: `edit_cl_configuration.py` (per-device call, internal protection loop)
     - Getting: `get_cl_configuration.py` (fetches profiles+protections, maps values, supports filtering)
     - Deleting: `delete_cl_configuration.py` (flexible removal with dependency handling)
   - **Key Improvements**: 
     - Both `cl_protections` and `cl_profiles` sections are optional for creation
     - For editing: only specify parameters to change (partial update)
     - Centralized mapping and error handling in Python vs. complex YAML loops

5. **BDoS Modules** (`plugins/modules/`)
   - **Enhancement**: All modules follow consistent unified pattern
   - **Key Features**:
     - Single device call with batch processing (moved from YAML loops to Python)
     - Enhanced error handling using `cc._request` methods
     - Structured `debug_info` and comprehensive logging
     - Check mode with preview functionality showing exact operations
     - Formatted output with success/failure indicators
     - List-based filtering support for get operations
   - **Modules**: `create_bdos_profile.py`, `edit_bdos_profile.py`, `delete_bdos_profile.py`, `get_bdos_profile.py`

6. **DNS Modules** (`plugins/modules/`)
   - **Enhancement**: All modules follow consistent unified pattern
   - **Key Features**:
     - Single device call with batch processing (moved from YAML loops to Python)
     - Enhanced error handling using `cc._request` methods
     - Structured `debug_info` and comprehensive logging
     - Check mode with preview functionality showing exact operations
     - Formatted output with success/failure indicators
     - List-based filtering support for get operations
   - **Modules**: `create_dns_profile.py`, `edit_dns_profile.py`, `delete_dns_profile.py`, `get_dns_profile.py`

7. **OOS Modules** (`plugins/modules/`)
   - **Enhancement**: All modules follow consistent unified pattern
   - **Key Features**:
     - Single device call with batch processing (moved from YAML loops to Python)
     - Enhanced error handling using `cc._request` methods
     - Structured `debug_info` and comprehensive logging
     - Check mode with preview functionality showing exact operations
     - Formatted output with success/failure indicators
     - List-based filtering support for get operations
   - **Modules**: `create_oos_profile.py`, `edit_oos_profile.py`, `delete_oos_profile.py`, `get_oos_profile.py`

<<<<<<< HEAD
8. **SYN Protection Profile Modules** (`plugins/modules/`) - **Architecture v0.1.8+**
=======
8. **HTTPS Modules** (`plugins/modules/`)
>>>>>>> e794ece5
   - **Enhancement**: All modules follow consistent unified pattern
   - **Key Features**:
     - Single device call with batch processing (moved from YAML loops to Python)
     - Enhanced error handling using `cc._request` methods
     - Structured `debug_info` and comprehensive logging
     - Check mode with preview functionality showing exact operations
     - Formatted output with success/failure indicators
     - List-based filtering support for get operations
<<<<<<< HEAD
   - **Modules**: `create_syn_configuration.py`, `edit_syn_configuration.py`, `delete_syn_configuration.py`, `get_syn_configuration.py`
=======
   - **Modules**: `create_https_profile.py`, `edit_https_profile.py`, `delete_https_profile.py`, `get_https_profile.py`
>>>>>>> e794ece5

9. **Security Policy Modules** (`plugins/modules/`)
   - **Purpose**: Unified orchestration for security policy creation, editing, and deletion with profile management
   - **Features**: Policy creation, policy editing, policy deletion, profile binding, orchestration control
   - **Architecture Highlights**:
     - Creation: `create_security_policy.py` (API call with profile bindings)
     - Editing: `edit_security_policy.py` (partial updates with profile attachment/detachment)
     - Deletion: `delete_security_policy.py` (dual deletion modes with optional profile cleanup)
     - Orchestration: `create_security_policy.yml` (coordinates profiles creation, and policies)
     - Editing: `edit_security_policy.yml` (modifies existing policies with conditional locking)
     - Deletion: `delete_security_policy.yml` (removes policies with flexible cleanup options)
   - **Key Features**:
     - Unified orchestration with control flags for each creation stage
     - Partial updates for editing (only specify parameters to change)
     - Profile attachment and detachment (empty string to detach)
     - Dual deletion modes (policy-only vs policy+profiles cleanup)
     - Preview mode for all operations to validate changes before execution
     - Different protection profile types bindable to policies
     - User-friendly parameter mapping (e.g., "block_and_report" → "1", "inbound" → "1")
     - Comprehensive error handling with detailed failure reporting
     - Preview mode support for orchestration planning


## API Endpoints

### Network Class Management
| Operation | Method | Endpoint |
|-----------|--------|----------|
| **Create** | POST | `/mgmt/device/byip/{dp_ip}/config/rsBWMNetworkTable/{class_name}/{index}` |
| **Edit** | PUT | `/mgmt/device/byip/{dp_ip}/config/rsBWMNetworkTable/{class_name}/{index}` |
| **Delete** | DELETE | `/mgmt/device/byip/{dp_ip}/config/rsBWMNetworkTable/{class_name}/{index}` |
| **Get** | GET | `/mgmt/v2/devices/{dp_ip}/config/itemlist/rsBWMNetworkTable[/{class_name}` |

### Device Locking
| Operation | Method | Endpoint |
|-----------|--------|----------|
| **Lock** | POST | `/mgmt/device/byip/{dp_ip}/config/lock` |
| **Unlock** | POST | `/mgmt/device/byip/{dp_ip}/config/unlock` |

### Connection Limit Profile Management
| Operation | Method | Endpoint |
|-----------|--------|----------|
| **Create Protection** | POST | `/mgmt/device/byip/{dp_ip}/config/rsIDSConnectionLimitAttackTable/{index}` |
| **Edit Protection** | PUT | `/mgmt/device/byip/{dp_ip}/config/rsIDSConnectionLimitAttackTable/{index}` |
| **Create Profile** | POST | `/mgmt/device/byip/{dp_ip}/config/rsIDSConnectionLimitProfileTable/{profile_name}/{protection_name}` |
| **Get Profiles** | GET | `/mgmt/device/byip/{dp_ip}/config/rsIDSConnectionLimitProfileTable` |
| **Get Protections** | GET | `/mgmt/device/byip/{dp_ip}/config/rsIDSConnectionLimitAttackTable` |

**Note**: `{index}` parameter:
- Optional in variables (defaults to 0)
- Valid values: 0 or next available starting from 450001+
- Used in URL path for both creation and editing operations

### BDoS Profile Management
| Operation | Method | Endpoint |
|-----------|--------|----------|
| **Create Profile** | POST | `/mgmt/device/byip/{dp_ip}/config/rsNetFloodProfileTable/{profile_name}` |
| **Edit Profile** | PUT | `/mgmt/device/byip/{dp_ip}/config/rsNetFloodProfileTable/{profile_name}` |
| **Create Profile** | POST | `/mgmt/device/byip/{dp_ip}/config/rsNetFloodProfileTable/{profile_name}` |
| **Get Profiles** | GET | `/mgmt/device/byip/{dp_ip}/config/rsNetFloodProfileTable/{profile_name}` |


### DNS Profile Management
| Operation | Method | Endpoint |
|-----------|--------|----------|
| **Create Profile** | POST | `/mgmt/device/byip/{dp_ip}/config/rsDnsProtProfileTable/{profile_name}` |
| **Edit Profile** | PUT | `/mgmt/device/byip/{dp_ip}/config/rsDnsProtProfileTable/{profile_name}` |
| **Create Profile** | POST | `/mgmt/device/byip/{dp_ip}/config/rsDnsProtProfileTable/{profile_name}` |
| **Get Profiles** | GET | `/mgmt/device/byip/{dp_ip}/config/rsDnsProtProfileTable/{profile_name}` |

### OOS Profile Management
| Operation | Method | Endpoint |
|-----------|--------|----------|
| **Create Profile** | POST | `/mgmt/device/byip/{dp_ip}/config/rsStatefulProfileTable/{profile_name}` |
| **Edit Profile** | PUT | `/mgmt/device/byip/{dp_ip}/config/rsStatefulProfileTable/{profile_name}` |
| **Create Profile** | POST | `/mgmt/device/byip/{dp_ip}/config/rsStatefulProfileTable/{profile_name}` |
| **Get Profiles** | GET | `/mgmt/device/byip/{dp_ip}/config/rsStatefulProfileTable/{profile_name}` |

<<<<<<< HEAD
### SYN Profile Management
| Operation | Method | Endpoint |
|-----------|--------|----------|
| **Create Protection** | POST | `/mgmt/device/byip/{dp_ip}/config/rsIDSSYNAttackTable/{index}` |
| **Edit Protection** | PUT | `/mgmt/device/byip/{dp_ip}/config/rsIDSSYNAttackTable/{index}` |
| **Create Profile** | POST | `/mgmt/device/byip/{dp_ip}/config/rsIDSSYNAttackTable/{profile_name}/{protection_name}` |
| **Get Profiles** | GET | `/mgmt/device/byip/{dp_ip}/config/rsIDSConnectionLimitProfileTable` |
| **Get Protections** | GET | `/mgmt/device/byip/{dp_ip}/config/rsIDSSYNAttackTable` |
=======
### HTTPs Profile Management
| Operation | Method | Endpoint |
|-----------|--------|----------|
| **Create** | POST | `/mgmt/device/byip/{dp_ip}/config/rsIDSNewHTTPSFloodProfileTable/{profile_name}` |
| **Edit** | PUT | `/mgmt/device/byip/{dp_ip}/config/rsIDSNewHTTPSFloodProfileTable/{profile_name}` |
| **Delete** | DELETE | `/mgmt/device/byip/{dp_ip}/config/rsIDSNewHTTPSFloodProfileTable/{profile_name}` |
| **Get** | GET | `/mgmt/v2/devices/{dp_ip}/config/itemlist/rsIDSNewHTTPSFloodProfileTable[/{profile_name}` |
>>>>>>> e794ece5

### Security Policy Management

| Operation | HTTP Method | API Endpoint |
|-----------|-------------|--------------|
| Create Security Policy | POST | `/mgmt/device/byip/{ip}/config/rsIDSNewRulesTable/{policy_name}` |
| Edit Security Policy | PUT | `/mgmt/device/byip/{ip}/config/rsIDSNewRulesTable/{policy_name}` |

**Parameters**: Minimal required parameters with optional advanced configuration
**Profile Bindings**: Different protection profile types supported
**Response**: Policy creation/modification status with error details

**Key Features**:
- **Minimal Parameters**: Only `policy_name` is mandatory for creation/editing - DefensePro provides defaults
- **Conditional Parameter Sending**: Only user-specified parameters sent to API
- **Partial Updates**: For editing, only specify parameters to change - unspecified parameters remain unchanged
- **Profile Management**: Attach profiles by name, detach with empty string ("")
- **User-Friendly Value Mapping**: Automatic conversion of human-readable values to API codes
- **Flexible Configuration**: Full parameter support when needed

# Request/Response Patterns

### Create Network Class
```json
# CREATE/EDIT
POST/PUT /mgmt/device/byip/10.105.192.32/config/rsBWMNetworkTable/web_servers/0
{
    "rsBWMNetworkName": "web_servers",
    "rsBWMNetworkAddress": "192.168.1.0", 
    "rsBWMNetworkMask": "255.255.255.0"
}

# GET Response (Enhanced)
{
    "classes_breakdown": {
        "web_servers": [
            {
                "rsBWMNetworkName": "web_servers",
                "rsBWMNetworkSubIndex": "0",
                "rsBWMNetworkAddress": "192.168.1.0",
                "rsBWMNetworkMask": "24",
                "rsBWMNetworkFromIP": "192.168.1.0",
                "rsBWMNetworkToIP": "192.168.1.255"
            }
        ]
    },
    "summary": {
        "class_names": ["web_servers", "db_servers"],
        "total_entries": 5,
        "unique_classes": 2,
        "filtered": true,
        "filter_applied": ["web_servers"]
    }
}
```

**Features**:
- **List filtering**: `filter_class_names: ["class1", "class2"]`
- **Structured breakdown**: Groups entries by class name
- **Enhanced summary**: Statistics and filter information
- **Formatted output**: Human-readable display in playbooks



### Create Connection Limit Protection
```json
POST /mgmt/device/byip/10.105.192.32/config/rsIDSConnectionLimitAttackTable/{index}

{
    "rsIDSConnectionLimitAttackName": "cl_prot_tcp_limit",
    "rsIDSConnectionLimitAttackProtocol": "2",
    "rsIDSConnectionLimitAttackThreshold": "100",
    "rsIDSConnectionLimitAttackTrackingType": "2",
    "rsIDSConnectionLimitAttackReportMode": "10",
    "rsIDSConnectionLimitAttackPacketReport": "2",
    "rsIDSConnectionLimitAttackType": "1"
}
```

### Create Connection Limit Profile
```json
POST /mgmt/device/byip/10.105.192.32/config/rsIDSConnectionLimitProfileTable/web_limits/cl_prot_tcp_limit

{
    "rsIDSConnectionLimitProfileName": "web_limits",
    "rsIDSConnectionLimitProfileAttackName": "cl_prot_tcp_limit"
}
```

### Edit Connection Limit Protections
```json
PUT /mgmt/device/byip/10.105.192.32/config/rsIDSConnectionLimitAttackTable/{index}

{
    "rsIDSConnectionLimitAttackName": "cl_prot_tcp_limit",
    "rsIDSConnectionLimitAttackProtocol": "2",
    "rsIDSConnectionLimitAttackThreshold": "100",
    "rsIDSConnectionLimitAttackTrackingType": "2",
    "rsIDSConnectionLimitAttackReportMode": "10",
    "rsIDSConnectionLimitAttackPacketReport": "2",
    "rsIDSConnectionLimitAttackType": "1"
}
```

**Usage:**
- Call `edit_cl_configuration` once per device, pass list of protections to edit
- Each protection dict must include `protection_index` (mandatory), and any parameters to change
- All mappings handled internally

**Index Parameter**:
- **Optional**: Defaults to 0 if not specified in variables
- **Valid Values**: 0 (default) or next available starting from 450001+
- **API Behavior**: Index becomes part of the URL path for creation and editing


### Get Connection Limit Profiles Response
```json
GET /mgmt/device/byip/10.105.192.32/config/rsIDSConnectionLimitProfileTable
GET /mgmt/device/byip/10.105.192.32/config/rsIDSConnectionLimitAttackTable

Response (mapped and combined):
{
    "profiles": [
        {
            "profile_name": "cl_prof_egor_test10",
            "protections": [
                {
                    "protection_name": "cl_prot_egor_test10",
                    "protection_id": "450141", 
                    "protection_type": "cps",
                    "tracking_type": "dst_ip",
                    "protocol": "tcp",
                    "threshold": "50",
                    "action": "drop",
                    "packet_report": "enable",
                    "app_port_group": "http"
                }
            ]
        }
    ]
}
```

**Usage:**
- Call `get_cl_configuration` once per device
- Optional filtering: `filter_cl_profile_names: ["profile1", "profile2"]`
- All API mappings handled internally (reverse of create/edit logic)
- Returns nested structure: profiles -> protections -> subsettings

### Delete Connection Limit Profiles and Protections (`delete_cl_configuration`)

**Purpose**: Delete connection limit protections and profiles with flexible options.

**Module**: `plugins/modules/delete_cl_configuration.py`

**API Endpoints**:
- Remove protection from profile: `DELETE /mgmt/device/byip/{dp_ip}/config/rsIDSConnectionLimitProfileTable/{profile_name}/{protection_name}`
- Delete protection entirely: `DELETE /mgmt/device/byip/{dp_ip}/config/rsIDSConnectionLimitAttackTable/{protection_id}`

**Input Parameters**:
```yaml
# OPTIONAL: Remove protections from profiles (profile auto-deleted when last protection removed)
cl_profile_deletions:
  - profile_name: "cl_prof_egor_test10"
    protections:
      - "cl_prot_egor_test10"
      - "cl_prot_egor_test11"
      - "cl_prot_egor_test12"
  
  - profile_name: "another_profile"
    protections:
      - "protection_to_remove"

# OPTIONAL: Delete protections entirely (protection must not be in any profile)
# The format supporting both names and indexes:
cl_protection_deletions:
  - protections_to_delete:
      - "protection_name_1"      # Delete by name (module looks up index)
      - "protection_name_2"      # Delete by name (module looks up index)
      - 450001                   # Delete by index directly
      - 450002                   # Delete by index directly
```

**Key Features**:
- Protection cannot be deleted if still associated with any profile
- Profile is automatically deleted when last protection is removed
- Both sections are optional - define based on your needs
- Order: profile deletions processed first, then protection deletions
- **Format**: Single list supporting both names (strings) and indexes (integers)
- **Smart processing**: Module fetches current protections only when string names are used
- **Enhanced validation**: Check mode validates both names and indexes against device state



## Profile operations
###  Create BDoS Profile 
```json
POST /mgmt/device/byip/10.105.192.32/config/rsNetFloodProfileTable/{profile_name}
{
            "rsNetFloodProfileName": "BDOS_Profile_50",
            "rsNetFloodProfileTcpStatus": "2",
            "rsNetFloodProfileTcpSynStatus": "1",
            "rsNetFloodProfileUdpStatus": "1",
            "rsNetFloodProfileIgmpStatus": "1",
            "rsNetFloodProfileIcmpStatus": "1",
            "rsNetFloodProfileTcpFinAckStatus": "1",
            "rsNetFloodProfileTcpRstStatus": "1",
            "rsNetFloodProfileTcpPshAckStatus": "2",
            "rsNetFloodProfileTcpSynAckStatus": "1",
            "rsNetFloodProfileTcpFragStatus": "1",
            "rsNetFloodProfileBandwidthIn": "1000000",
            "rsNetFloodProfileBandwidthOut": "500000",
            "rsNetFloodProfileTcpInQuota": "80",
            "rsNetFloodProfileUdpInQuota": "50",
            "rsNetFloodProfileIcmpInQuota": "10",
            "rsNetFloodProfileIgmpInQuota": "50",
            "rsNetFloodProfileTcpOutQuota": "80",
            "rsNetFloodProfileUdpOutQuota": "50",
            "rsNetFloodProfileIcmpOutQuota": "10",
            "rsNetFloodProfileIgmpOutQuota": "50",
            "rsNetFloodProfileTransparentOptimization": "1",
            "rsNetFloodProfileAction": "0",
            "rsNetFloodProfileLevelOfReuglarzation": "2",
            "rsNetFloodProfileBurstEnabled": "1",
            "rsNetFloodProfileNoBurstTimeout": "60",
            "rsNetFloodProfileBurstAttackThreshold": "5",
            "rsNetFloodProfileBurstAttackPeriod": "32",
            "rsNetFloodProfileOverMitigationStatus": "2",
            "rsNetFloodProfileOverMitigationThreshold": "25",
            "rsNetFloodProfileLearningSuppressionThreshold": "10",
            "rsNetFloodProfileFootprintStrictness": "1",
            "rsNetFloodProfileRateLimit": "3",
            "rsNetFloodProfileUserDefinedRateLimit": "500",
            "rsNetFloodProfileUserDefinedRateLimitUnit": "1",
            "rsNetFloodProfileAdvUdpDetection": "1",
            "rsNetFloodProfileUdpExcludedPorts": "None",
            "rsNetFloodProfileAdvUdpLearningPeriod": "2",
            "rsNetFloodProfileAdvUdpAttackHighEdgeOverride": "0.0",
            "rsNetFloodProfileAdvUdpAttackLowEdgeOverride": "0.0",
            "rsNetFloodProfilePacketReportStatus": "1",
            "rsNetFloodProfilePacketTraceStatus": "2",
            "rsNetFloodProfileUdpFragStatus": "1",
            "rsNetFloodProfileUdpFragInQuota": "25",
            "rsNetFloodProfileUdpFragOutQuota": "25"
        }
```
##### Edit BDoS Profile 
```json
PUT /mgmt/device/byip/10.105.192.32/config/rsNetFloodProfileTable/{profile_name}
{
            "rsNetFloodProfileName": "BDOS_Profile_50",
            "rsNetFloodProfileTcpStatus": "2",
            "rsNetFloodProfileTcpSynStatus": "1",
            "rsNetFloodProfileUdpStatus": "1",
            "rsNetFloodProfileIgmpStatus": "1",
            "rsNetFloodProfileIcmpStatus": "1",
            "rsNetFloodProfileTcpFinAckStatus": "1",
            "rsNetFloodProfileTcpRstStatus": "1",
            "rsNetFloodProfileTcpPshAckStatus": "2",
            "rsNetFloodProfileTcpSynAckStatus": "1",
            "rsNetFloodProfileTcpFragStatus": "1",
            "rsNetFloodProfileBandwidthIn": "1000000",
            "rsNetFloodProfileBandwidthOut": "500000",
            "rsNetFloodProfileTcpInQuota": "80",
            "rsNetFloodProfileUdpInQuota": "50",
            "rsNetFloodProfileIcmpInQuota": "10",
            "rsNetFloodProfileIgmpInQuota": "50",
            "rsNetFloodProfileTcpOutQuota": "80",
            "rsNetFloodProfileUdpOutQuota": "50",
            "rsNetFloodProfileIcmpOutQuota": "10",
            "rsNetFloodProfileIgmpOutQuota": "50",
            "rsNetFloodProfileTransparentOptimization": "1",
            "rsNetFloodProfileAction": "0",
            "rsNetFloodProfileLevelOfReuglarzation": "2",
            "rsNetFloodProfileBurstEnabled": "1",
            "rsNetFloodProfileNoBurstTimeout": "60",
            "rsNetFloodProfileBurstAttackThreshold": "5",
            "rsNetFloodProfileBurstAttackPeriod": "32",
            "rsNetFloodProfileOverMitigationStatus": "2",
            "rsNetFloodProfileOverMitigationThreshold": "25",
            "rsNetFloodProfileLearningSuppressionThreshold": "10",
            "rsNetFloodProfileFootprintStrictness": "1",
            "rsNetFloodProfileRateLimit": "3",
            "rsNetFloodProfileUserDefinedRateLimit": "500",
            "rsNetFloodProfileUserDefinedRateLimitUnit": "1",
            "rsNetFloodProfileAdvUdpDetection": "1",
            "rsNetFloodProfileUdpExcludedPorts": "None",
            "rsNetFloodProfileAdvUdpLearningPeriod": "2",
            "rsNetFloodProfileAdvUdpAttackHighEdgeOverride": "0.0",
            "rsNetFloodProfileAdvUdpAttackLowEdgeOverride": "0.0",
            "rsNetFloodProfilePacketReportStatus": "1",
            "rsNetFloodProfilePacketTraceStatus": "2",
            "rsNetFloodProfileUdpFragStatus": "1",
            "rsNetFloodProfileUdpFragInQuota": "25",
            "rsNetFloodProfileUdpFragOutQuota": "25"
        }
```
Usage:
Call edit_bdos_profile once per device, passing list of profiles to edit.
Each profile dict must include profile_name (mandatory) and any parameters to change

####################### Get BDoS Profile ##########################
#### Get BDoS Profile 
```json
GET /mgmt/device/byip/10.105.192.32/config/rsNetFloodProfileTable/{profile_name}

Response:
{
    "rsNetFloodProfileTable": [
        {
            "rsNetFloodProfileName": "BDoS_Test1",
            "rsNetFloodProfileTcpStatus": "2",
            "rsNetFloodProfileTcpSynStatus": "2",
            "rsNetFloodProfileUdpStatus": "2",
            "rsNetFloodProfileIgmpStatus": "2",
            "rsNetFloodProfileIcmpStatus": "2",
            "rsNetFloodProfileTcpFinAckStatus": "2",
            "rsNetFloodProfileTcpRstStatus": "2",
            "rsNetFloodProfileTcpPshAckStatus": "2",
            "rsNetFloodProfileTcpSynAckStatus": "2",
            "rsNetFloodProfileTcpFragStatus": "2",
            "rsNetFloodProfileBandwidthIn": "40000",
            "rsNetFloodProfileBandwidthOut": "40000",
            "rsNetFloodProfileTcpInQuota": "75",
            "rsNetFloodProfileUdpInQuota": "50",
            "rsNetFloodProfileIcmpInQuota": "3",
            "rsNetFloodProfileIgmpInQuota": "3",
            "rsNetFloodProfileTcpOutQuota": "75",
            "rsNetFloodProfileUdpOutQuota": "50",
            "rsNetFloodProfileIcmpOutQuota": "3",
            "rsNetFloodProfileIgmpOutQuota": "3",
            "rsNetFloodProfileTransparentOptimization": "2",
            "rsNetFloodProfileAction": "1",
            "rsNetFloodProfileLevelOfReuglarzation": "2",
            "rsNetFloodProfileBurstEnabled": "1",
            "rsNetFloodProfileNoBurstTimeout": "30",
            "rsNetFloodProfileBurstAttackThreshold": "5",
            "rsNetFloodProfileBurstAttackPeriod": "12",
            "rsNetFloodProfileOverMitigationStatus": "2",
            "rsNetFloodProfileOverMitigationThreshold": "25",
            "rsNetFloodProfileLearningSuppressionThreshold": "0",
            "rsNetFloodProfileFootprintStrictness": "0",
            "rsNetFloodProfileRateLimit": "0",
            "rsNetFloodProfileUserDefinedRateLimit": "0",
            "rsNetFloodProfileUserDefinedRateLimitUnit": "0",
            "rsNetFloodProfileAdvUdpDetection": "2",
            "rsNetFloodProfileUdpExcludedPorts": "None",
            "rsNetFloodProfileAdvUdpLearningPeriod": "2",
            "rsNetFloodProfileAdvUdpAttackHighEdgeOverride": "0.0",
            "rsNetFloodProfileAdvUdpAttackLowEdgeOverride": "0.0",
            "rsNetFloodProfilePacketReportStatus": "1",
            "rsNetFloodProfilePacketTraceStatus": "2",
            "rsNetFloodProfileUdpFragStatus": "2",
            "rsNetFloodProfileUdpFragInQuota": "25",
            "rsNetFloodProfileUdpFragOutQuota": "25"
        }
    ]
}
```
#Usage:-
#Call get_bdos_profile once per device
#Optional filtering: filter_bdos_profile_names: ["BDOS_Profile_5"]
#Returns nested structure: profiles -> settings
#API mappings handled internally

### Delete BDoS Profile ###
```yml
DELETE /mgmt/device/byip/{dp_ip}/config/rsNetFloodProfileTable/{profile_name}

bdos_profiles:
  - "BDOS_Profile_5"
  - "BDOS_Profile_6"
```
***Key Features:
- Profiles cannot be deleted if still associated with any dependent settings
- Module validates existence before deletion
- Order of deletion handled automatically
- Both names and indexes supported internally (no need to provide index)

###  Create DNS Profile 
```json
POST /mgmt/device/byip/10.105.192.32/config/rsDnsProtProfileTable/{profile_name}
{
            "rsDnsProtProfileName": "dns_profile_1",
            "rsDnsProtProfileDnsAStatus": "2",
            "rsDnsProtProfileDnsMxStatus": "2",
            "rsDnsProtProfileDnsPtrStatus": "2",
            "rsDnsProtProfileDnsAaaaStatus": "2",
            "rsDnsProtProfileDnsTextStatus": "2",
            "rsDnsProtProfileDnsSoaStatus": "2",
            "rsDnsProtProfileDnsNaptrStatus": "2",
            "rsDnsProtProfileDnsSrvStatus": "2",
            "rsDnsProtProfileDnsOtherStatus": "2",
            "rsDnsProtProfileExpectedQps": "1000",
            "rsDnsProtProfileDnsAQuota": "50",
            "rsDnsProtProfileDnsMxQuota": "20",
            "rsDnsProtProfileDnsPtrQuota": "12",
            "rsDnsProtProfileDnsAaaaQuota": "15",
            "rsDnsProtProfileDnsTextQuota": "2",
            "rsDnsProtProfileDnsSoaQuota": "1",
            "rsDnsProtProfileDnsNaptrQuota": "1",
            "rsDnsProtProfileDnsSrvQuota": "1",
            "rsDnsProtProfileDnsOtherQuota": "1",
            "rsDnsProtProfileAction": "1",
            "rsDnsProtProfileMaxAllowQps": "5000",
            "rsDnsProtProfileSigRateLimTarget": "0",
            "rsDnsProtProfileManualTriggerStatus": "2",
            "rsDnsProtProfileManualTriggerActThresh": "0",
            "rsDnsProtProfileManualTriggerTermThresh": "0",
            "rsDnsProtProfileManualTriggerMaxQpsTarget": "0",
            "rsDnsProtProfileManualTriggerActPeriod": "3",
            "rsDnsProtProfileManualTriggerTermPeriod": "3",
            "rsDnsProtProfileManualTriggerEscalatePeriod": "3",
            "rsDnsProtProfilePacketReportStatus": "1",
            "rsDnsProtProfileQueryNameMonitoringSensitivity": "1",
            "rsDnsProtProfileLearningSuppressionThreshold": "25",
            "rsDnsProtProfileFootprintStrictness": "1"
        }
# Note - If you enable manual trigger , you must disable all query.Also termination thresholds must be less than activation thresholds.
```
##### Edit DNS Profile 
```json
PUT /mgmt/device/byip/10.105.192.32/config/rsDnsProtProfileTable/{profile_name}
{
            "rsDnsProtProfileName": "dns_profile_1",
            "rsDnsProtProfileDnsAStatus": "2",
            "rsDnsProtProfileDnsMxStatus": "2",
            "rsDnsProtProfileDnsPtrStatus": "2",
            "rsDnsProtProfileDnsAaaaStatus": "2",
            "rsDnsProtProfileDnsTextStatus": "2",
            "rsDnsProtProfileDnsSoaStatus": "2",
            "rsDnsProtProfileDnsNaptrStatus": "2",
            "rsDnsProtProfileDnsSrvStatus": "2",
            "rsDnsProtProfileDnsOtherStatus": "2",
            "rsDnsProtProfileExpectedQps": "1000",
            "rsDnsProtProfileDnsAQuota": "50",
            "rsDnsProtProfileDnsMxQuota": "20",
            "rsDnsProtProfileDnsPtrQuota": "12",
            "rsDnsProtProfileDnsAaaaQuota": "15",
            "rsDnsProtProfileDnsTextQuota": "2",
            "rsDnsProtProfileDnsSoaQuota": "1",
            "rsDnsProtProfileDnsNaptrQuota": "1",
            "rsDnsProtProfileDnsSrvQuota": "1",
            "rsDnsProtProfileDnsOtherQuota": "1",
            "rsDnsProtProfileAction": "1",
            "rsDnsProtProfileMaxAllowQps": "5000",
            "rsDnsProtProfileSigRateLimTarget": "0",
            "rsDnsProtProfileManualTriggerStatus": "2",
            "rsDnsProtProfileManualTriggerActThresh": "0",
            "rsDnsProtProfileManualTriggerTermThresh": "0",
            "rsDnsProtProfileManualTriggerMaxQpsTarget": "0",
            "rsDnsProtProfileManualTriggerActPeriod": "3",
            "rsDnsProtProfileManualTriggerTermPeriod": "3",
            "rsDnsProtProfileManualTriggerEscalatePeriod": "3",
            "rsDnsProtProfilePacketReportStatus": "1",
            "rsDnsProtProfileQueryNameMonitoringSensitivity": "1",
            "rsDnsProtProfileLearningSuppressionThreshold": "25",
            "rsDnsProtProfileFootprintStrictness": "1"
        }
```
Usage:
Call edit_dns_profile once per device, passing list of profiles to edit.
Each profile dict must include profile_name (mandatory) and any parameters to change

#### Get DNS Profile 
```json
GET /mgmt/device/byip/10.105.192.32/config/rsDnsProtProfileTable/{profile_name}

Response:
{
    "rsDnsProtProfileTable": [
        {
            "rsDnsProtProfileName": "dns_profile_1",
            "rsDnsProtProfileDnsAStatus": "2",
            "rsDnsProtProfileDnsMxStatus": "2",
            "rsDnsProtProfileDnsPtrStatus": "2",
            "rsDnsProtProfileDnsAaaaStatus": "2",
            "rsDnsProtProfileDnsTextStatus": "2",
            "rsDnsProtProfileDnsSoaStatus": "2",
            "rsDnsProtProfileDnsNaptrStatus": "2",
            "rsDnsProtProfileDnsSrvStatus": "2",
            "rsDnsProtProfileDnsOtherStatus": "2",
            "rsDnsProtProfileExpectedQps": "1000",
            "rsDnsProtProfileDnsAQuota": "50",
            "rsDnsProtProfileDnsMxQuota": "20",
            "rsDnsProtProfileDnsPtrQuota": "12",
            "rsDnsProtProfileDnsAaaaQuota": "15",
            "rsDnsProtProfileDnsTextQuota": "2",
            "rsDnsProtProfileDnsSoaQuota": "1",
            "rsDnsProtProfileDnsNaptrQuota": "1",
            "rsDnsProtProfileDnsSrvQuota": "1",
            "rsDnsProtProfileDnsOtherQuota": "1",
            "rsDnsProtProfileAction": "1",
            "rsDnsProtProfileMaxAllowQps": "5000",
            "rsDnsProtProfileSigRateLimTarget": "0",
            "rsDnsProtProfileManualTriggerStatus": "2",
            "rsDnsProtProfileManualTriggerActThresh": "0",
            "rsDnsProtProfileManualTriggerTermThresh": "0",
            "rsDnsProtProfileManualTriggerMaxQpsTarget": "0",
            "rsDnsProtProfileManualTriggerActPeriod": "3",
            "rsDnsProtProfileManualTriggerTermPeriod": "3",
            "rsDnsProtProfileManualTriggerEscalatePeriod": "3",
            "rsDnsProtProfilePacketReportStatus": "1",
            "rsDnsProtProfileQueryNameMonitoringSensitivity": "1",
            "rsDnsProtProfileLearningSuppressionThreshold": "25",
            "rsDnsProtProfileFootprintStrictness": "1"
        }
    ]
}
```
#Usage:-
#Call get_bdos_profile once per device
#filter_dns_profile_names: ["dns_profile_1"]
#Returns nested structure: profiles -> settings
#API mappings handled internally

### Delete DNS Profile
```yml
DELETE /mgmt/device/byip/{dp_ip}/config/rsDnsProtProfileTable/{profile_name}

delete_dns_profiles:
  - "DNS_Profile_5"
  - "DNS_Profile_6"
```
***Key Features:
- Profiles cannot be deleted if still associated with any dependent settings
- Module validates existence before deletion
- Order of deletion handled automatically

###  Create OOS Profile 
```json
POST /mgmt/device/byip/10.105.192.32/config/rsStatefulProfileTable/{profile_name}
"rsStatefulProfileTable": [
        {
            "rsSTATFULProfileName": "CDN_DNS",
            "rsSTATFULProfileTcpStatus": "1",
            "rsSTATFULProfileDnsStatus": "null",
            "rsSTATFULProfileactThreshold": "5000",
            "rsSTATFULProfileIcmpStatus": "null",
            "rsSTATFULProfiletermThreshold": "4000",
            "rsSTATFULProfileHttpStatus": "null",
            "rsSTATFULProfilesynAckAllow": "1",
            "rsSTATFULProfileHttpsStatus": "null",
            "rsSTATFULProfilePacketTraceStatus": "2",
            "rsSTATFULProfileSmtpStatus": "null",
            "rsSTATFULProfilePacketReportStatus": "1",
            "rsSTATFULProfilePop3Status": "null",
            "rsSTATFULProfileRisk": "2",
            "rsSTATFULProfileImapStatus": "null",
            "rsSTATFULProfileAction": "1",
            "rsSTATFULProfilenoEntryForOOSpacketsInSTduringGP": "2",
            "rsSTATFULProfileGPAfterUpdatePolicyorIdleState": "30",
            "rsSTATFULProfileEnableIdleState": "2",
            "rsSTATFULProfileIdleStateBandwidthThreshold": "10000",
            "rsSTATFULProfileIdleStateTimer": "10"
        }
```
##### Edit OOS Profile 
```json
PUT /mgmt/device/byip/10.105.192.32/config/rsStatefulProfileTable/{profile_name}

"rsStatefulProfileTable": [
        {
            "rsSTATFULProfileName": "CDN_DNS",
            "rsSTATFULProfileTcpStatus": "1",
            "rsSTATFULProfileDnsStatus": "null",
            "rsSTATFULProfileactThreshold": "5000",
            "rsSTATFULProfileIcmpStatus": "null",
            "rsSTATFULProfiletermThreshold": "4000",
            "rsSTATFULProfileHttpStatus": "null",
            "rsSTATFULProfilesynAckAllow": "1",
            "rsSTATFULProfileHttpsStatus": "null",
            "rsSTATFULProfilePacketTraceStatus": "2",
            "rsSTATFULProfileSmtpStatus": "null",
            "rsSTATFULProfilePacketReportStatus": "1",
            "rsSTATFULProfilePop3Status": "null",
            "rsSTATFULProfileRisk": "2",
            "rsSTATFULProfileImapStatus": "null",
            "rsSTATFULProfileAction": "1",
            "rsSTATFULProfilenoEntryForOOSpacketsInSTduringGP": "2",
            "rsSTATFULProfileGPAfterUpdatePolicyorIdleState": "30",
            "rsSTATFULProfileEnableIdleState": "2",
            "rsSTATFULProfileIdleStateBandwidthThreshold": "10000",
            "rsSTATFULProfileIdleStateTimer": "10"
        }
```
Usage:
Call edit_oos_profile once per device, passing list of profiles to edit.
Each profile dict must include profile_name (mandatory) and any parameters to change

#### Get OOS Profile 
```json
GET /mgmt/device/byip/10.105.192.32/config/rsStatefulProfileTable/{profile_name}

Response:
"rsStatefulProfileTable": [
        {
            "rsSTATFULProfileName": "CDN_DNS",
            "rsSTATFULProfileTcpStatus": "1",
            "rsSTATFULProfileDnsStatus": "null",
            "rsSTATFULProfileactThreshold": "5000",
            "rsSTATFULProfileIcmpStatus": "null",
            "rsSTATFULProfiletermThreshold": "4000",
            "rsSTATFULProfileHttpStatus": "null",
            "rsSTATFULProfilesynAckAllow": "1",
            "rsSTATFULProfileHttpsStatus": "null",
            "rsSTATFULProfilePacketTraceStatus": "2",
            "rsSTATFULProfileSmtpStatus": "null",
            "rsSTATFULProfilePacketReportStatus": "1",
            "rsSTATFULProfilePop3Status": "null",
            "rsSTATFULProfileRisk": "2",
            "rsSTATFULProfileImapStatus": "null",
            "rsSTATFULProfileAction": "1",
            "rsSTATFULProfilenoEntryForOOSpacketsInSTduringGP": "2",
            "rsSTATFULProfileGPAfterUpdatePolicyorIdleState": "30",
            "rsSTATFULProfileEnableIdleState": "2",
            "rsSTATFULProfileIdleStateBandwidthThreshold": "10000",
            "rsSTATFULProfileIdleStateTimer": "10"
        }
    ]
}
```
#Usage:-
#Call get_oos_profile once per device
#Optional filtering: filter_bdos_profile_names: ["OOS_Profile_5"]
#Returns nested structure: profiles -> settings
#API mappings handled internally

### Delete OOS Profile ###
```yaml
DELETE /mgmt/device/byip/{dp_ip}/config/rsStatefulProfileTable/{profile_name}

oos_profiles:
  - "OOS_Profile_5"
  - "OOS_Profile_6"
```
<<<<<<< HEAD
### SYN Protections & Profiles ###
### Create SYN Protection
```json
POST /mgmt/device/byip/10.105.192.32/config/rsIDSSynAttackTable/{index}

{
    "rsIDSSYNAttackName": "syn_prot_tcp_limit",
    "rsIDSSYNAttackActivationThreshold": "3500",
    "rsIDSSYNAttackTerminationThreshold": "2500",
    "rsIDSSYNAttackPacketReport": "1",
    "rsIDSSYNDestinationAppPortGroup": "http"
}
```
### Create SYN Profile
```json
POST /mgmt/device/byip/{dp_ip}/config/rsIDSSynProfilesTable/{profile_name}

{
    "rsIDSSYNProfileName": "web_syn_profile",
    "rsIDSSYNProfileAttackName": "syn_prot_tcp_limit"
}
```
### Edit SYN Protections
```json
PUT /mgmt/device/byip/10.105.192.32/config/rsIDSSynAttackTable/{index}

{
    "rsIDSSYNAttackName": "syn_prot_tcp_limit",
    "rsIDSSYNAttackActivationThreshold": "4000",
    "rsIDSSYNAttackTerminationThreshold": "3000",
    "rsIDSSYNAttackStableThresholdPeriod": "10",
    "rsIDSSYNAttackPacketReport": "2",
    "rsIDSSYNAttackSourceType": "3",
    "rsIDSSYNAttackRisk": "1",
    "rsIDSSYNVerificationType": "2",
    "rsIDSSYNDestinationAppPortGroup": "https"
}
```

## Usage:

# Call edit_syn_configuration once per device, pass list of protections to edit
# Each protection dict must include protection_index (mandatory), and any     parameters to change

## All mappings handled internally
# Index Parameter:
# Optional: Defaults to 0 if not specified in variables
# Valid Values: 0 (default) or next available starting from 500001+
# API Behavior: Index becomes part of the URL path for creation and editing

### Get SYN Profiles Response
```json
GET /mgmt/device/byip/10.105.192.32/config/rsIDSSynAttackTable/{protection_id}
GET /mgmt/device/byip/10.105.192.32/config/rsIDSSynProfilesTable/{profile_name}

Response (mapped and combined):
{
    "msg": [
        "Device: 10.105.192.32",
        "Profiles and Protections:",
        "Profile: SYN_PROFILE_1",
        "Protections:",
        "  - protection_name: SYN_PROT_1",
        "    protection_id: 500030",
        "    activation_threshold: 3500",
        "    termination_threshold: 2500",
        "    packet_report: enable",
        "    app_port_group: http",
            ]
        }

```

## Usage:
# Call get_syn_configuration once per device
# Optional filtering: filter_syn_profile_names: ["profile1", "profile2"]
# All API mappings handled internally (reverse of create/edit logic)
# Returns nested structure: profiles → protections → subsettings
# Delete SYN Profiles and Protections (delete_syn_configuration)
# Purpose: Delete SYN protections and profiles with flexible options
# Module: plugins/modules/delete_syn_configuration.py

## API Endpoints:

### Remove protection from profile:
```yaml
DELETE /mgmt/device/byip/{dp_ip}/config/rsIDSSynProfilesTable/{profile_name}/{protection_name}
```

### Delete protection entirely:
```yaml
DELETE /mgmt/device/byip/{dp_ip}/config/rsIDSSynAttackTable/{protection_id}
```
# Input Parameters:

# OPTIONAL: Remove protections from profiles (profile auto-deleted when last protection removed)
```yaml
syn_profile_deletions:
  - profile_name: "SYN_PROFILE_1"
    protections:
      - "SYN_PROT_1"
      - "SYN_PROT_2"
  
  - profile_name: "SYN_PROFILE_2"
    protections:
      - "SYN_PROT_X"

# OPTIONAL: Delete protections entirely (protection must not be in any profile)
# The format supports both names and indexes:
syn_protection_deletions:
  - protections_to_delete:
      - "SYN_PROT_1"    # Delete by name (module looks up index)
      - "SYN_PROT_2"    # Delete by name
```


### Key Features:
# Protection cannot be deleted if still associated with any profile
# Both sections are optional – define based on your needs
# Order: profile deletions processed first, then protection deletions
# Format: Single list supporting both names (strings) and indexes (integers)
# Smart processing: Module fetches current protections only when string names are used
# Enhanced validation: Check mode validates both names and indexes against device state



=======
###  Create HTTPS Profile 
```json
POST /mgmt/device/byip/10.105.192.32/config/rsIDSNewHTTPSFloodProfileTable/{profile_name}
        {
            "rsHttpsFloodProfileName": "HTTPS_Demo20",
            "rsHttpsFloodProfileAction": "0",
            "rsHttpsFloodProfileRateLimit": "50000",
            "rsHttpsFloodProfileChallengeMethod": "2",
            "rsHttpsFloodProfileRateLimitStatus": "1",
            "rsHttpsFloodProfileFullSessionDecryption": "1"
        }
```
##### Edit HTTPS Profile 
```json
PUT /mgmt/device/byip/10.105.192.32/config/rsIDSNewHTTPSFloodProfileTable/{profile_name}
        {
            "rsHttpsFloodProfileName": "HTTPS_Demo20",
            "rsHttpsFloodProfileAction": "0",
            "rsHttpsFloodProfileRateLimit": "50000",
            "rsHttpsFloodProfileChallengeMethod": "2",
            "rsHttpsFloodProfileRateLimitStatus": "1",
            "rsHttpsFloodProfileFullSessionDecryption": "1"
        }
```
Usage:
Call edit_oos_profile once per device, passing list of profiles to edit.
Each profile dict must include profile_name (mandatory) and any parameters to change

#### Get HTTPS Profile 
```json
GET /mgmt/device/byip/10.105.192.32/config/rsIDSNewHTTPSFloodProfileTable/{profile_name}

Response:
{
    "rsHttpsFloodProfileTable": [
        {
            "rsHttpsFloodProfileName": "HTTPS_Demo20",
            "rsHttpsFloodProfileAction": "0",
            "rsHttpsFloodProfileRateLimit": "50000",
            "rsHttpsFloodProfileSelectiveChallenge": "2",
            "rsHttpsFloodProfileCollectiveChallenge": "2",
            "rsHttpsFloodProfileChallengeMethod": "2",
            "rsHttpsFloodProfileRateLimitStatus": "1",
            "rsHttpsFloodProfilePacketReporting": "1",
            "rsHttpsFloodProfileFullSessionDecryption": "1"
        }
    ]
}
```
#Usage:-
#Call get_https_profile once per device
#Optional filtering: filter_https_profile_names: ["https_Profile_5"]
#Returns nested structure: profiles -> settings
#API mappings handled internally

### Delete HTTPS Profile ###
```yml
DELETE /mgmt/device/byip/{dp_ip}/config/rsIDSNewHTTPSFloodProfileTable/{profile_name}

delete_https_profiles:
  - name: "http_profile_1"            
  - name: "http_profile_2"
```
>>>>>>> e794ece5

### Edit Security Policy
```python
# Request - Partial update (only specified parameters are changed)
url = f"/mgmt/device/byip/{dp_ip}/config/rsIDSNewRulesTable/{policy_name}"
body = {
    "rsIDSNewRulesAction": "0",              # Change action to "report_only"
    "rsIDSNewRulesPriority": "200",          # Change priority
    "rsIDSNewRulesProfileConlmt": "",        # Detach connection limit profile (empty string)
    "rsIDSNewRulesProfileNetflood": "bdos_profile"  # Attach BDOS profile
}
resp = cc._put(url, json=body)

# Response (Success)
{
    "status": "ok"
}

# Response (Error)
{
    "status": "error",
    "message": "M_00001: Policy not found"
}
```

## Security Policy Operations 

### Edit Security Policy

**Module**: `edit_security_policy.py`  
**Playbook**: `edit_security_policy.yml`  
**Variables**: `edit_vars.yml` (edit_security_policies section)

**Purpose**: Modify existing security policies with partial updates and profile management

**Key Features**:
- **Partial Updates**: Only specify parameters to change - unspecified parameters remain unchanged  
- **Profile Management**: Attach profiles by name, detach with empty string ("")
- **Batch Processing**: Edit multiple policies in a single operation
- **Preview Mode**: Check mode shows planned changes before execution
- **Conditional Execution**: Device locking/unlocking can be skipped with control flags

**Variables Structure** (`edit_vars.yml`):
```yaml
edit_security_policies:
  - policy_name: "web_server_protection"    # MANDATORY: Policy name to edit
    # Basic configuration parameters (all optional)
    src_network: "internal_networks"        # Source network class name or "any"
    dst_network: "web_servers"              # Destination network class name or "any"
    direction: "twoway"                     # oneway, twoway, bidirectional
    state: "enable"                         # enable, disable, active, inactive
    action: "block_and_report"              # block_and_report, report_only
    priority: "750"                         # Priority value (1-1000)
    packet_reporting_status: "enable"       # enable, disable
    
    # Profile bindings (all optional - use empty string to remove binding)
    connection_limit_profile: "web_limits"  # Connection limit profile name
    bdos_profile: ""                        # BDOS profile name (empty = detach)
    syn_protection_profile: "syn_limits"    # SYN protection profile name
    # ... additional profile types supported
```

**Usage Pattern**:
```yaml
# Playbook execution 
- name: Edit security policies
  edit_security_policy:
    provider: "{{ radware_cc_provider }}"
    dp_ip: "{{ item }}"
    edit_security_policies: "{{ edit_security_policies }}"
  loop: "{{ dp_ip }}"
```



### Delete Security Policy

**Module**: `delete_security_policy.py`  
**Playbook**: `delete_security_policy.yml`  
**Variables**: `delete_vars.yml` (delete_security_policies section)

**Purpose**: Remove security policies with optional profile cleanup

**Key Features**:
- **Dual Deletion Modes**: Simple policy deletion or complex policy+profiles deletion
- **Safe Default**: Policy-only deletion preserves profiles for other policies
- **Batch Processing**: Delete multiple policies in a single operation
- **Preview Mode**: Check mode shows planned deletions before execution
- **Conditional Execution**: Device locking/unlocking can be skipped with control flags

**Deletion Modes**:
1. **`policy_only` (default/recommended)**:
   - Endpoint: `DELETE /mgmt/device/byip/{dp_ip}/config/rsIDSNewRulesTable/{policy_name}`
   - Safe deletion - only removes the policy
   - Associated profiles remain available for other policies
   - Use for most deletion scenarios

2. **`policy_and_profiles` (advanced)**:
   - Endpoint: `DELETE /mgmt/device/byip/{dp_ip}/config/deletenetworktemplatelist`
   - May remove associated profiles if no longer used by other policies
   - Use with caution - may affect other policies
   - Only use when certain about profile cleanup requirements

**Variables Structure** (`delete_vars.yml`):
```yaml
delete_security_policies:
  - policy_name: "test_security_policy"     # MANDATORY: Policy name to delete
    deletion_mode: "policy_only"            # OPTIONAL: policy_only | policy_and_profiles
  
  - policy_name: "old_security_policy"     # MANDATORY: Policy name to delete  
    deletion_mode: "policy_and_profiles"    # OPTIONAL: Advanced cleanup mode
    
  # deletion_mode defaults to "policy_only" if not specified
  - policy_name: "another_policy"           # Uses default safe deletion mode
```

**API Endpoints**:
```python
# Policy-only deletion (safe, default)
url = f"{config.BASE_URL}/config/rsIDSNewRulesTable/{policy_name}"
resp = cc._delete(url)

# Policy and profiles deletion (advanced)
url = f"{config.BASE_URL}/config/deletenetworktemplatelist"
body = {"rsIDSNewRulesTable": [{"Name": policy_name}]}
resp = cc._delete(url, json=body)
```

**Usage Recommendations**:
- Use `policy_only` mode for shared environments where profiles may be used by multiple policies
- Use `policy_and_profiles` mode only when certain that associated profiles should be cleaned up
- Always test in preview mode first with `policy_and_profiles` to understand impact
- Consider manual profile cleanup after policy deletion for better control

## Session Management

### Session Persistence
- Sessions stored in `./tmp/radware_cc_sessions/` (preferred) or system temp
- Session lifetime: 600 seconds (configurable)
- Automatic cleanup of expired sessions
- Hash-based session keys for multi-user environments

### Session File Format
```
session_{md5_hash}.pkl    # Pickled cookies
session_{md5_hash}.time   # Creation timestamp
```

## Logging

### Log Levels
- `disabled`: No logging
- `info`: Operational messages
- `debug`: Detailed request/response data

### Log Location
- File: `playbooks/log/log_YYYYMMDD.log`
- Format: `[TIMESTAMP] [LEVEL] [MODULE] Message`

### Example Log Output
```
[2025-08-28 17:30:45] [INFO] [RadwareCC] Logging in to Radware CC at 10.105.193.3 as radware
[2025-08-28 17:30:45] [INFO] [create_network_class] Creating network class web_servers at index 0
[2025-08-28 17:30:46] [DEBUG] [RadwareCC] Response status: 200
```

## Testing

### Unit Testing
```bash
# Syntax validation
python3 -m py_compile plugins/modules/create_network_class.py

# YAML validation  
python3 -c "import yaml; yaml.safe_load(open('vars/create_vars.yml'))"

# Ansible module testing
ansible-doc -t module plugins/modules/create_network_class
```

### Integration Testing
```bash
# Check mode (dry run)
ansible-playbook --check playbooks/create_network_class.yml

# Single device testing
# Edit vars file to target one device, then run normally
ansible-playbook playbooks/create_network_class.yml
```

## Extending the Modules

### Adding New Operations

1. **Create/Edit Module** (`plugins/modules/create_cl_configuration.py` or `edit_cl_configuration.py`)
    - Follow the standard module pattern
    - For multi-edit, move all looping/mapping to Python
    - Add proper documentation strings
    - Implement  error handling and logging

2. **Create/Edit Playbook** (`playbooks/create_cl_profiles.yml` or `edit_cl_protections.yml`)
    - Use per-device loop, pass list of items to module
    - Include device locking/unlocking
    - Add descriptive loop labels

3. **Create/Edit Variables** (`vars/edit_vars.yml.example`)
    - Document all parameters
    - Provide usage examples (see USER_GUIDE.md)
    - Add to .gitignore pattern

### Adding New Endpoints

1. **Research API** - Use CyberController API documentation
2. **Add to RadwareCC** - If new HTTP methods needed
3. **Test Manually** - Use curl/postman first
4. **Implement Module** - Following existing patterns

## API Reference

### RadwareCC Class Methods
```python
cc._get(url)                          # GET request
cc._post(url, data=None, json=None)   # POST request  
cc._put(url, data=None, json=None)    # PUT request
cc._delete(url)                       # DELETE request
```

### Logger Class Methods
```python
logger.info(message)     # Info level
logger.debug(message)    # Debug level
logger.error(message)    # Error level
```


## Security Considerations

- **Credential Storage**: Variables in git-ignored files
- **Session Security**: Temporary session storage with cleanup
- **SSL Verification**: Configurable (disabled by default for internal networks)
- **Error Sanitization**: No credentials in error messages or logs

## Contributing

1. **Follow Patterns**: Use existing modules as templates
2. **Test Thoroughly**: Unit tests + integration tests + manual testing
3. **Document**: Update both user and developer documentation
4. **Version Control**: Feature branches with descriptive names

---

**Need user instructions?** See [USER_GUIDE.md](USER_GUIDE.md) for operational procedures and configuration examples.<|MERGE_RESOLUTION|>--- conflicted
+++ resolved
@@ -103,19 +103,16 @@
 │   │   ├── edit_dns_profile.yml                 # Modify DNS protection profiles
 │   │   ├── delete_dns_profile.yml               # Remove DNS protection profiles
 │   │   └── get_dns_profile.yml                  # Query DNS protection profiles
-<<<<<<< HEAD
+│   ├── 🎯 HTTPS Profile Operations      # Create, edit, delete, and query HTTPS profiles
+│   │   ├── create_https_profile.yml               # Create HTTPS protection profiles
+│   │   ├── edit_https_profile.yml                 # Modify HTTPS protection profiles
+│   │   ├── delete_https_profile.yml               # Remove HTTPS protection profiles
+│   │   └── get_https_profile.yml                  # Query HTTPS protection profiles
 │   ├── 🎯 SYN Protection Profile Operations     # Create, edit, delete, and query SYN protection profiles
 │   │   ├── create_syn_profile.yml               # Create SYN protection profiles
 │   │   ├── edit_syn_protection.yml              # Modify SYN protection profiles
 │   │   ├── delete_syn_profile.yml               # Remove SYN protection profiles
 │   │   └── get_syn_profile.yml                  # Query SYN protection profiles
-=======
-│   ├── 🎯 HTTPS Profile Operations      # Create, edit, delete, and query HTTPS profiles
-│   │   ├── create_https_profile.yml               # Create HTTPS protection profiles
-│   │   ├── edit_https_profile.yml                 # Modify HTTPS protection profiles
-│   │   ├── delete_https_profile.yml               # Remove HTTPS protection profiles
-│   │   └── get_https_profile.yml                  # Query HTTPS protection profiles
->>>>>>> e794ece5
 │   ├── 🎯 Security Policy Operations            # Create, edit, and delete security policies with profile bindings
 │   │   ├── create_security_policy.yml           # Create security policies and bind profiles
 │   │   ├── edit_security_policy.yml             # Modify security policies and profile bindings
@@ -152,19 +149,6 @@
 │   │   │   ├── edit_oos_profile.py        # Modify existing OOS profiles
 │   │   │   ├── delete_oos_profile.py      # Batch deletion with error handling
 │   │   │   └── get_oos_profile.py         # Enhanced querying with filtering
-<<<<<<< HEAD
-│   │   ├── 🔧 SYN Protection Profile Modules (v0.1.9+)
-│   │   │   ├── create_syn_configuration.py      # Create SYN Flood profiles
-│   │   │   ├── edit_syn_configuration.py     # Modify existing SYN Flood profiles
-│   │   │   ├── delete_syn_configuration.py      # Remove SYN Flood profiles
-│   │   │   └── get_syn_configuration.py         # Query SYN Flood profiles
-=======
-│   │   ├── 🔧 HTTPS Profile Modules (v0.1.6+)
-│   │   │   ├── create_https_profile.py      # Batch creation with validation
-│   │   │   ├── edit_https_profile.py        # Modify existing DNS profiles
-│   │   │   ├── delete_https_profile.py      # Batch deletion with error handling
-│   │   │   └── get_https_profile.py         # Enhanced querying with filtering
->>>>>>> e794ece5
 │   │   ├── 🔧 Security Policy Modules (v0.2.0+)
 │   │   │   ├── create_security_policy.py   # Create policies with profile bindings
 │   │   │   ├── edit_security_policy.py     # Edit policies (partial updates)
@@ -299,26 +283,7 @@
      - List-based filtering support for get operations
    - **Modules**: `create_oos_profile.py`, `edit_oos_profile.py`, `delete_oos_profile.py`, `get_oos_profile.py`
 
-<<<<<<< HEAD
-8. **SYN Protection Profile Modules** (`plugins/modules/`) - **Architecture v0.1.8+**
-=======
-8. **HTTPS Modules** (`plugins/modules/`)
->>>>>>> e794ece5
-   - **Enhancement**: All modules follow consistent unified pattern
-   - **Key Features**:
-     - Single device call with batch processing (moved from YAML loops to Python)
-     - Enhanced error handling using `cc._request` methods
-     - Structured `debug_info` and comprehensive logging
-     - Check mode with preview functionality showing exact operations
-     - Formatted output with success/failure indicators
-     - List-based filtering support for get operations
-<<<<<<< HEAD
-   - **Modules**: `create_syn_configuration.py`, `edit_syn_configuration.py`, `delete_syn_configuration.py`, `get_syn_configuration.py`
-=======
-   - **Modules**: `create_https_profile.py`, `edit_https_profile.py`, `delete_https_profile.py`, `get_https_profile.py`
->>>>>>> e794ece5
-
-9. **Security Policy Modules** (`plugins/modules/`)
+8. **Security Policy Modules** (`plugins/modules/`)
    - **Purpose**: Unified orchestration for security policy creation, editing, and deletion with profile management
    - **Features**: Policy creation, policy editing, policy deletion, profile binding, orchestration control
    - **Architecture Highlights**:
@@ -394,25 +359,6 @@
 | **Edit Profile** | PUT | `/mgmt/device/byip/{dp_ip}/config/rsStatefulProfileTable/{profile_name}` |
 | **Create Profile** | POST | `/mgmt/device/byip/{dp_ip}/config/rsStatefulProfileTable/{profile_name}` |
 | **Get Profiles** | GET | `/mgmt/device/byip/{dp_ip}/config/rsStatefulProfileTable/{profile_name}` |
-
-<<<<<<< HEAD
-### SYN Profile Management
-| Operation | Method | Endpoint |
-|-----------|--------|----------|
-| **Create Protection** | POST | `/mgmt/device/byip/{dp_ip}/config/rsIDSSYNAttackTable/{index}` |
-| **Edit Protection** | PUT | `/mgmt/device/byip/{dp_ip}/config/rsIDSSYNAttackTable/{index}` |
-| **Create Profile** | POST | `/mgmt/device/byip/{dp_ip}/config/rsIDSSYNAttackTable/{profile_name}/{protection_name}` |
-| **Get Profiles** | GET | `/mgmt/device/byip/{dp_ip}/config/rsIDSConnectionLimitProfileTable` |
-| **Get Protections** | GET | `/mgmt/device/byip/{dp_ip}/config/rsIDSSYNAttackTable` |
-=======
-### HTTPs Profile Management
-| Operation | Method | Endpoint |
-|-----------|--------|----------|
-| **Create** | POST | `/mgmt/device/byip/{dp_ip}/config/rsIDSNewHTTPSFloodProfileTable/{profile_name}` |
-| **Edit** | PUT | `/mgmt/device/byip/{dp_ip}/config/rsIDSNewHTTPSFloodProfileTable/{profile_name}` |
-| **Delete** | DELETE | `/mgmt/device/byip/{dp_ip}/config/rsIDSNewHTTPSFloodProfileTable/{profile_name}` |
-| **Get** | GET | `/mgmt/v2/devices/{dp_ip}/config/itemlist/rsIDSNewHTTPSFloodProfileTable[/{profile_name}` |
->>>>>>> e794ece5
 
 ### Security Policy Management
 
@@ -1049,198 +995,6 @@
   - "OOS_Profile_5"
   - "OOS_Profile_6"
 ```
-<<<<<<< HEAD
-### SYN Protections & Profiles ###
-### Create SYN Protection
-```json
-POST /mgmt/device/byip/10.105.192.32/config/rsIDSSynAttackTable/{index}
-
-{
-    "rsIDSSYNAttackName": "syn_prot_tcp_limit",
-    "rsIDSSYNAttackActivationThreshold": "3500",
-    "rsIDSSYNAttackTerminationThreshold": "2500",
-    "rsIDSSYNAttackPacketReport": "1",
-    "rsIDSSYNDestinationAppPortGroup": "http"
-}
-```
-### Create SYN Profile
-```json
-POST /mgmt/device/byip/{dp_ip}/config/rsIDSSynProfilesTable/{profile_name}
-
-{
-    "rsIDSSYNProfileName": "web_syn_profile",
-    "rsIDSSYNProfileAttackName": "syn_prot_tcp_limit"
-}
-```
-### Edit SYN Protections
-```json
-PUT /mgmt/device/byip/10.105.192.32/config/rsIDSSynAttackTable/{index}
-
-{
-    "rsIDSSYNAttackName": "syn_prot_tcp_limit",
-    "rsIDSSYNAttackActivationThreshold": "4000",
-    "rsIDSSYNAttackTerminationThreshold": "3000",
-    "rsIDSSYNAttackStableThresholdPeriod": "10",
-    "rsIDSSYNAttackPacketReport": "2",
-    "rsIDSSYNAttackSourceType": "3",
-    "rsIDSSYNAttackRisk": "1",
-    "rsIDSSYNVerificationType": "2",
-    "rsIDSSYNDestinationAppPortGroup": "https"
-}
-```
-
-## Usage:
-
-# Call edit_syn_configuration once per device, pass list of protections to edit
-# Each protection dict must include protection_index (mandatory), and any     parameters to change
-
-## All mappings handled internally
-# Index Parameter:
-# Optional: Defaults to 0 if not specified in variables
-# Valid Values: 0 (default) or next available starting from 500001+
-# API Behavior: Index becomes part of the URL path for creation and editing
-
-### Get SYN Profiles Response
-```json
-GET /mgmt/device/byip/10.105.192.32/config/rsIDSSynAttackTable/{protection_id}
-GET /mgmt/device/byip/10.105.192.32/config/rsIDSSynProfilesTable/{profile_name}
-
-Response (mapped and combined):
-{
-    "msg": [
-        "Device: 10.105.192.32",
-        "Profiles and Protections:",
-        "Profile: SYN_PROFILE_1",
-        "Protections:",
-        "  - protection_name: SYN_PROT_1",
-        "    protection_id: 500030",
-        "    activation_threshold: 3500",
-        "    termination_threshold: 2500",
-        "    packet_report: enable",
-        "    app_port_group: http",
-            ]
-        }
-
-```
-
-## Usage:
-# Call get_syn_configuration once per device
-# Optional filtering: filter_syn_profile_names: ["profile1", "profile2"]
-# All API mappings handled internally (reverse of create/edit logic)
-# Returns nested structure: profiles → protections → subsettings
-# Delete SYN Profiles and Protections (delete_syn_configuration)
-# Purpose: Delete SYN protections and profiles with flexible options
-# Module: plugins/modules/delete_syn_configuration.py
-
-## API Endpoints:
-
-### Remove protection from profile:
-```yaml
-DELETE /mgmt/device/byip/{dp_ip}/config/rsIDSSynProfilesTable/{profile_name}/{protection_name}
-```
-
-### Delete protection entirely:
-```yaml
-DELETE /mgmt/device/byip/{dp_ip}/config/rsIDSSynAttackTable/{protection_id}
-```
-# Input Parameters:
-
-# OPTIONAL: Remove protections from profiles (profile auto-deleted when last protection removed)
-```yaml
-syn_profile_deletions:
-  - profile_name: "SYN_PROFILE_1"
-    protections:
-      - "SYN_PROT_1"
-      - "SYN_PROT_2"
-  
-  - profile_name: "SYN_PROFILE_2"
-    protections:
-      - "SYN_PROT_X"
-
-# OPTIONAL: Delete protections entirely (protection must not be in any profile)
-# The format supports both names and indexes:
-syn_protection_deletions:
-  - protections_to_delete:
-      - "SYN_PROT_1"    # Delete by name (module looks up index)
-      - "SYN_PROT_2"    # Delete by name
-```
-
-
-### Key Features:
-# Protection cannot be deleted if still associated with any profile
-# Both sections are optional – define based on your needs
-# Order: profile deletions processed first, then protection deletions
-# Format: Single list supporting both names (strings) and indexes (integers)
-# Smart processing: Module fetches current protections only when string names are used
-# Enhanced validation: Check mode validates both names and indexes against device state
-
-
-
-=======
-###  Create HTTPS Profile 
-```json
-POST /mgmt/device/byip/10.105.192.32/config/rsIDSNewHTTPSFloodProfileTable/{profile_name}
-        {
-            "rsHttpsFloodProfileName": "HTTPS_Demo20",
-            "rsHttpsFloodProfileAction": "0",
-            "rsHttpsFloodProfileRateLimit": "50000",
-            "rsHttpsFloodProfileChallengeMethod": "2",
-            "rsHttpsFloodProfileRateLimitStatus": "1",
-            "rsHttpsFloodProfileFullSessionDecryption": "1"
-        }
-```
-##### Edit HTTPS Profile 
-```json
-PUT /mgmt/device/byip/10.105.192.32/config/rsIDSNewHTTPSFloodProfileTable/{profile_name}
-        {
-            "rsHttpsFloodProfileName": "HTTPS_Demo20",
-            "rsHttpsFloodProfileAction": "0",
-            "rsHttpsFloodProfileRateLimit": "50000",
-            "rsHttpsFloodProfileChallengeMethod": "2",
-            "rsHttpsFloodProfileRateLimitStatus": "1",
-            "rsHttpsFloodProfileFullSessionDecryption": "1"
-        }
-```
-Usage:
-Call edit_oos_profile once per device, passing list of profiles to edit.
-Each profile dict must include profile_name (mandatory) and any parameters to change
-
-#### Get HTTPS Profile 
-```json
-GET /mgmt/device/byip/10.105.192.32/config/rsIDSNewHTTPSFloodProfileTable/{profile_name}
-
-Response:
-{
-    "rsHttpsFloodProfileTable": [
-        {
-            "rsHttpsFloodProfileName": "HTTPS_Demo20",
-            "rsHttpsFloodProfileAction": "0",
-            "rsHttpsFloodProfileRateLimit": "50000",
-            "rsHttpsFloodProfileSelectiveChallenge": "2",
-            "rsHttpsFloodProfileCollectiveChallenge": "2",
-            "rsHttpsFloodProfileChallengeMethod": "2",
-            "rsHttpsFloodProfileRateLimitStatus": "1",
-            "rsHttpsFloodProfilePacketReporting": "1",
-            "rsHttpsFloodProfileFullSessionDecryption": "1"
-        }
-    ]
-}
-```
-#Usage:-
-#Call get_https_profile once per device
-#Optional filtering: filter_https_profile_names: ["https_Profile_5"]
-#Returns nested structure: profiles -> settings
-#API mappings handled internally
-
-### Delete HTTPS Profile ###
-```yml
-DELETE /mgmt/device/byip/{dp_ip}/config/rsIDSNewHTTPSFloodProfileTable/{profile_name}
-
-delete_https_profiles:
-  - name: "http_profile_1"            
-  - name: "http_profile_2"
-```
->>>>>>> e794ece5
 
 ### Edit Security Policy
 ```python
