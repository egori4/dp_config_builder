--- conflicted
+++ resolved
@@ -229,37 +229,7 @@
      - For editing: only specify parameters to change (partial update)
      - Centralized mapping and error handling in Python vs. complex YAML loops
 
-<<<<<<< HEAD
-5. **BDoS Profile Modules** (`plugins/modules/`)
-=======
-3. **BDoS Modules** (`plugins/modules/`)
->>>>>>> 6e094b63
-   - **Enhancement**: All modules follow consistent unified pattern
-   - **Key Features**:
-     - Single device call with batch processing (moved from YAML loops to Python)
-     - Enhanced error handling using `cc._request` methods
-     - Structured `debug_info` and comprehensive logging
-     - Check mode with preview functionality showing exact operations
-     - Formatted output with success/failure indicators
-     - List-based filtering support for get operations
-   - **Modules**: `create_bdos_profile.py`, `edit_bdos_profile.py`, `delete_bdos_profile.py`, `get_bdos_profile.py`
-
-<<<<<<< HEAD
-6. **Network Class Modules** (`plugins/modules/`)
-   - **Enhancement**: All modules follow consistent unified pattern
-   - **Key Features**:
-     - Single device call with batch processing (moved from YAML loops to Python)
-     - Enhanced error handling using `cc._request` methods
-     - Structured `debug_info` and comprehensive logging
-     - Check mode with preview functionality showing exact operations
-     - Formatted output with success/failure indicators
-     - List-based filtering support for get operations
-   - **Modules**: `create_dns_profile.py`, `edit_dns_profile.py`, `delete_dns_profile.py`, `get_dns_profile.py`
-
-7. **Security Policy Modules** (`plugins/modules/`)
-=======
 5. **Security Policy Modules** (`plugins/modules/`)
->>>>>>> 6e094b63
    - **Purpose**: Unified orchestration for security policy creation, editing, and deletion with profile management
    - **Features**: Policy creation, policy editing, policy deletion, profile binding, orchestration control
    - **Architecture Highlights**:
@@ -314,10 +284,10 @@
 ### BDoS Profile Management
 | Operation | Method | Endpoint |
 |-----------|--------|----------|
-| **Create Profile** | POST | `/mgmt/device/byip/{dp_ip}/config/rsNetFloodProfileTable/{profile_name}` |
-| **Edit Profile** | PUT | `/mgmt/device/byip/{dp_ip}/config/rsNetFloodProfileTable/{profile_name}` |
-| **Create Profile** | POST | `/mgmt/device/byip/{dp_ip}/config/rsNetFloodProfileTable/{profile_name}` |
-| **Get Profiles** | GET | `/mgmt/device/byip/{dp_ip}/config/rsNetFloodProfileTable/{profile_name}` |
+| **Create Profile** | POST | `/mgmt/device/byip/{dp_ip}/config/rsIDSNewRulesTable/{profile_name}` |
+| **Edit Profile** | PUT | `/mgmt/device/byip/{dp_ip}/config/rsIDSNewRulesTable/{profile_name}` |
+| **Create Profile** | POST | `/mgmt/device/byip/{dp_ip}/config/rsIDSNewRulesTable/{profile_name}` |
+| **Get Profiles** | GET | `/mgmt/device/byip/{dp_ip}/config/rsIDSNewRulesTable/{profile_name}` |
 
 
 ### DNS Profile Management
@@ -629,12 +599,11 @@
 Call edit_bdos_profile once per device, passing list of profiles to edit.
 Each profile dict must include profile_name (mandatory) and any parameters to change
 
-<<<<<<< HEAD
+####################### Get BDoS Profile ##########################
 #### Get BDoS Profile 
-=======
-####################### Get BDoS Profile ##########################
->>>>>>> 6e094b63
 ```json
+GET /mgmt/device/byip/10.105.192.32/config/rsNetFloodProfileTable/{profile_name}
+
 GET /mgmt/device/byip/10.105.192.32/config/rsNetFloodProfileTable/{profile_name}
 
 Response:
@@ -696,24 +665,19 @@
 #Returns nested structure: profiles -> settings
 #API mappings handled internally
 
-<<<<<<< HEAD
-### Delete BDoS Profile
-```yml
-DELETE /mgmt/device/byip/{dp_ip}/config/rsNetFloodProfileTable/{profile_name}
-
-=======
 ### Delete BDoS Profile ###
 ```yml
 DELETE /mgmt/device/byip/{dp_ip}/config/rsNetFloodProfileTable/{profile_name}
->>>>>>> 6e094b63
+
 bdos_profiles:
   - "BDOS_Profile_5"
   - "BDOS_Profile_6"
-```
+  ```
 ***Key Features:
 - Profiles cannot be deleted if still associated with any dependent settings
 - Module validates existence before deletion
 - Order of deletion handled automatically
+- Both names and indexes supported internally (no need to provide index)
 
 ###  Create DNS Profile 
 ```json
