# DefensePro Configuration Builder - Developer Guide

**Technical documentation for developers working on the DefensePro Ansible modules**

## Prerequisites for Development

Before working with the DefensePro Configuration Builder modules:

### Environment Setup
```bash
# 1. Ensure basic Ansible configuration exists
cp ansible_example.cfg ansible.cfg
cp inventory_example.ini inventory.ini

# 2. Set up connection configuration for testing
cd vars/
cp cc_example.yml cc.yml
# Edit cc.yml with test environment details


### Development Environment
```bash
# Install development dependencies
pip3 install ansible requests

# Verify Python module imports
python3 -c "
import sys
sys.path.append('./plugins/module_utils')
from radware_cc import RadwareCC
from logger import Logger
print('Module utils import successful')
"
```

## Architecture Overview

The DefensePro Configuration Builder follows a layered architecture with clear separation of concerns:

```
┌─────────────────────────────────────────────────────────────────┐
│                    USER INTERACTION LAYER                       │
├─────────────────────────────────────────────────────────────────┤
│ ansible-playbook commands → Configuration Files (vars/)         │
└─────────────────────────────────────────────────────────────────┘
                                    │
┌─────────────────────────────────────────────────────────────────┐
│                  ORCHESTRATION LAYER                            │
├─────────────────────────────────────────────────────────────────┤
│ Ansible Playbooks (playbooks/)                                  │
│ • Device iteration • Output formatting • Playbook-level errors  │
└─────────────────────────────────────────────────────────────────┘
                                    │
┌─────────────────────────────────────────────────────────────────┐
│                   BUSINESS LOGIC LAYER                          │
├─────────────────────────────────────────────────────────────────┤
│ Custom Ansible Modules (plugins/modules/)                       │
│ • Parameter validation • Batch processing • State management    │
│ • Operation error handling • Error collection & aggregation     │
└─────────────────────────────────────────────────────────────────┘
                                    │
┌─────────────────────────────────────────────────────────────────┐
│                 INFRASTRUCTURE LAYER                            │
├─────────────────────────────────────────────────────────────────┤
│ Utilities (plugins/module_utils/)                               │
│ • HTTP client • Session management • Logging                    │
└─────────────────────────────────────────────────────────────────┘
                                    │
┌─────────────────────────────────────────────────────────────────┐
│                     EXTERNAL SYSTEMS                            │
├─────────────────────────────────────────────────────────────────┤
│ Radware CyberController ←→ DefensePro Devices                   │
└─────────────────────────────────────────────────────────────────┘
```

## Directory Structure Deep Dive

```
dp_config_builder/
├── 📁 Configuration Files
│   ├── ansible.cfg              # Ansible runtime configuration
│   ├── ansible_example.cfg      # Template for ansible.cfg  
│   ├── inventory.ini            # Ansible hosts (usually just 'cc')
│   └── inventory_example.ini    # Template for inventory.ini
├── 
├── 📁 Documentation  
│   ├── README.md                # Project overview and quick start
│   ├── USER_GUIDE.md            # Step-by-step operational guide
│   └── DEVELOPER.md             # Technical architecture (this file)
├── 
├── 📁 playbooks/                # ORCHESTRATION LAYER
│   ├── 🎯 Network Class Operations
│   │   ├── create_network_class.yml    # Create network classes
│   │   ├── edit_network_class.yml      # Modify network classes  
│   │   ├── delete_network_class.yml    # Remove network classes
│   │   └── get_network_class.yml       # Query network classes
│   ├── 🎯 Connection Limit Operations  
│   │   ├── create_cl_profiles.yml      # Create CL profiles/protections
│   │   ├── edit_cl_protections.yml     # Edit CL protections
│   │   ├── get_cl_profiles.yml         # Query CL profiles
│   │   └── delete_cl_profiles.yml      # Delete CL profiles/protections
<<<<<<< HEAD
│   ├── 🎯 BDoS Flood Profile Operations
│   │   ├── create_bdos_profile.yml     # Create BDoS Flood profiles
│   │   ├── edit_bdos_profile.yml       # Modify BDoS Flood profiles
│   │   ├── delete_bdos_profile.yml     # Remove BDoS Flood profiles
│   │   └── get_bdos_profile.yml       # Query BDoS Flood profiles
=======
│   ├── 🎯 Security Policy Operations
│   │   ├── create_security_policy.yml  # Create security policies with orchestration
│   │   ├── edit_security_policy.yml    # Edit existing security policies
│   │   └── delete_security_policy.yml  # Delete security policies with cleanup options
>>>>>>> 50acbaf8
│   ├── 📊 Runtime Data (auto-created)
│   │   ├── log/                        # Execution logs by date
│   │   │   └── log_YYYYMMDD.log        # Daily log files
│   │   └── tmp/                        # Temporary files  
│   │       └── radware_cc_sessions/    # Session cache files
├── 
├── 📁 plugins/                 # BUSINESS LOGIC & UTILITIES
│   ├── 📁 modules/             # BUSINESS LOGIC LAYER
│   │   ├── 🔧 Network Class Modules (Unified Architecture v0.1.2.2+)
│   │   │   ├── create_network_class.py  # Batch creation with error collection
│   │   │   ├── edit_network_class.py    # Batch editing with preview mode
│   │   │   ├── delete_network_class.py  # Batch deletion with validation  
│   │   │   └── get_network_class.py     # Enhanced querying with filtering
│   │   ├── 🔧 Connection Limit Modules (v0.1.4+)
│   │   │   ├── create_cl_configuration.py  # Create protections & profiles
│   │   │   ├── edit_cl_configuration.py    # Edit protections (partial updates)
│   │   │   ├── get_cl_configuration.py     # Get profiles with filtering
│   │   │   └── delete_cl_configuration.py  # Delete with dependency handling
<<<<<<< HEAD
│   │   ├── 🔧 BDoS Flood Profile Modules (v0.1.5+)
│   │   │   ├── create_bdos_profile.py      # Batch creation with validation
│   │   │   ├── edit_bdos_profile.py        # Modify existing BDoS profiles
│   │   │   ├── delete_bdos_profile.py      # Batch deletion with error handling
│   │   │   └── get_bdos_profile.py        # Query BDoS Flood profiles
=======
│   │   ├── 🔧 Security Policy Modules (v0.2.0+)
│   │   │   ├── create_security_policy.py   # Create policies with profile bindings
│   │   │   ├── edit_security_policy.py     # Edit policies (partial updates)
│   │   │   └── delete_security_policy.py   # Delete policies (dual deletion modes)
>>>>>>> 50acbaf8
│   │   └── 🔧 Device Management
│   │       ├── dp_lock.py                  # Device configuration lock
│   │       └── dp_unlock.py                # Device configuration unlock
│   └── 📁 module_utils/        # INFRASTRUCTURE LAYER
│       ├── radware_cc.py                # HTTP client with session management
│       └── logger.py                    # Structured logging with rotation
├── 
├── 📁 vars/                    # CONFIGURATION & DATA LAYER
│   ├── 🔗 Connection Configuration
│   │   ├── cc.yml                     # CyberController connection (git-ignored)
│   │   └── cc_example.yml             # Template for cc.yml
│   ├── 🎯 Operation Variables (git-ignored)
│   │   ├── create_vars.yml            # Variables for creation operations
│   │   ├── edit_vars.yml              # Variables for editing operations  
│   │   ├── delete_vars.yml            # Variables for deletion operations
│   │   ├── get_vars.yml               # Variables for query operations
│   │   └── update_vars.yml            # Variables for policy update operations
│   └── 📋 Variable Templates (in git)
│       ├── create_vars.yml.example    # Template for create_vars.yml
│       ├── edit_vars.yml.example      # Template for edit_vars.yml
│       ├── delete_vars.yml.example    # Template for delete_vars.yml
│       ├── get_vars.yml.example       # Template for get_vars.yml
│       └── update_vars_example.yml    # Template for update_vars.yml 
└── 

```

### Data Flow Architecture

```
┌─────────────────┐    ┌─────────────────┐    ┌─────────────────┐
│   vars/*.yml    │───▶│ playbooks/*.yml │───▶│ plugins/modules │
│   (Parameters)  │    │  (Orchestration)│    │ (Business Logic)│
└─────────────────┘    └─────────────────┘    └─────────────────┘
                                                        │
┌─────────────────┐    ┌─────────────────┐             │
│ CyberController │◀───│module_utils/*.py│◀────────────┘
│   (DefensePro)  │    │ (Infrastructure)│
└─────────────────┘    └─────────────────┘
```

### Error Handling Distribution

| Layer | Error Handling Responsibilities | Examples |
|-------|--------------------------------|----------|
| **Orchestration** | Playbook-level failures, display formatting | Ansible task failures, missing variables |
| **Business Logic** | Operation errors, parameter validation, batch error collection | Invalid network ranges, API operation failures |
| **Infrastructure** | HTTP errors, authentication, session management | Connection timeouts, 403 authentication errors |
| **External Systems** | API responses, device availability | DefensePro device errors, malformed responses |

## Module Architecture

### Core Components (Infrastructure Layer)

1. **RadwareCC** (`plugins/module_utils/radware_cc.py`)
   - **Purpose**: HTTP client with intelligent session management
   - **Features**: 
     - Automatic re-authentication on 403 errors
     - Session persistence with configurable lifetime
     - Request/response logging and error handling
     - SSL verification control (disabled by default for internal networks)
   - **Session Storage**: `./tmp/radware_cc_sessions/` or system temp directory

2. **Logger** (`plugins/module_utils/logger.py`)
   - **Purpose**: Structured logging with verbosity levels
   - **Features**:
     - File-based logging with rotation (`playbooks/log/log_YYYYMMDD.log`)
     - Configurable levels: `disabled`, `info`, `debug`
     - Timestamp and module identification
     - Safe credential handling (no passwords in logs)

### Business Logic Modules (Business Logic Layer)

3. **Network Class Modules** (`plugins/modules/`)
   - **Enhancement**: All modules follow consistent unified pattern
   - **Key Features**:
     - Single device call with batch processing (moved from YAML loops to Python)
     - Enhanced error handling using `cc._request` methods
     - Structured `debug_info` and comprehensive logging
     - Check mode with preview functionality showing exact operations
     - Formatted output with success/failure indicators
     - List-based filtering support for get operations
   - **Modules**: `create_network_class.py`, `edit_network_class.py`, `delete_network_class.py`, `get_network_class.py`

4. **Connection Limit Profile Modules** (`plugins/modules/`) - **Architecture v0.1.4+**
   - **Purpose**: Creation and editing of connection limit protection subprofiles
   - **Features**: Profile creation, protection attachment, filtering, deletion
   - **Architecture Highlights**:
     - Creation: `create_cl_configuration.py` (loops/mapping in Python)
     - Editing: `edit_cl_configuration.py` (per-device call, internal protection loop)
     - Getting: `get_cl_configuration.py` (fetches profiles+protections, maps values, supports filtering)
     - Deleting: `delete_cl_configuration.py` (flexible removal with dependency handling)
   - **Key Improvements**: 
     - Both `cl_protections` and `cl_profiles` sections are optional for creation
     - For editing: only specify parameters to change (partial update)
     - Centralized mapping and error handling in Python vs. complex YAML loops

5. **Security Policy Modules** (`plugins/modules/`)
   - **Purpose**: Unified orchestration for security policy creation, editing, and deletion with profile management
   - **Features**: Policy creation, policy editing, policy deletion, profile binding, orchestration control
   - **Architecture Highlights**:
     - Creation: `create_security_policy.py` (API call with profile bindings)
     - Editing: `edit_security_policy.py` (partial updates with profile attachment/detachment)
     - Deletion: `delete_security_policy.py` (dual deletion modes with optional profile cleanup)
     - Orchestration: `create_security_policy.yml` (coordinates profiles creation, and policies)
     - Editing: `edit_security_policy.yml` (modifies existing policies with conditional locking)
     - Deletion: `delete_security_policy.yml` (removes policies with flexible cleanup options)
   - **Key Features**:
     - Unified orchestration with control flags for each creation stage
     - Partial updates for editing (only specify parameters to change)
     - Profile attachment and detachment (empty string to detach)
     - Dual deletion modes (policy-only vs policy+profiles cleanup)
     - Preview mode for all operations to validate changes before execution
     - Different protection profile types bindable to policies
     - User-friendly parameter mapping (e.g., "block_and_report" → "1", "inbound" → "1")
     - Comprehensive error handling with detailed failure reporting
     - Preview mode support for orchestration planning


## API Endpoints

### Network Class Management
| Operation | Method | Endpoint |
|-----------|--------|----------|
| **Create** | POST | `/mgmt/device/byip/{dp_ip}/config/rsBWMNetworkTable/{class_name}/{index}` |
| **Edit** | PUT | `/mgmt/device/byip/{dp_ip}/config/rsBWMNetworkTable/{class_name}/{index}` |
| **Delete** | DELETE | `/mgmt/device/byip/{dp_ip}/config/rsBWMNetworkTable/{class_name}/{index}` |
| **Get** | GET | `/mgmt/v2/devices/{dp_ip}/config/itemlist/rsBWMNetworkTable[/{class_name}` |

### Device Locking
| Operation | Method | Endpoint |
|-----------|--------|----------|
| **Lock** | POST | `/mgmt/device/byip/{dp_ip}/config/lock` |
| **Unlock** | POST | `/mgmt/device/byip/{dp_ip}/config/unlock` |

### Connection Limit Profile Management
| Operation | Method | Endpoint |
|-----------|--------|----------|
| **Create Protection** | POST | `/mgmt/device/byip/{dp_ip}/config/rsIDSConnectionLimitAttackTable/{index}` |
| **Edit Protection** | PUT | `/mgmt/device/byip/{dp_ip}/config/rsIDSConnectionLimitAttackTable/{index}` |
| **Create Profile** | POST | `/mgmt/device/byip/{dp_ip}/config/rsIDSConnectionLimitProfileTable/{profile_name}/{protection_name}` |
| **Get Profiles** | GET | `/mgmt/device/byip/{dp_ip}/config/rsIDSConnectionLimitProfileTable` |
| **Get Protections** | GET | `/mgmt/device/byip/{dp_ip}/config/rsIDSConnectionLimitAttackTable` |

**Note**: `{index}` parameter:
- Optional in variables (defaults to 0)
- Valid values: 0 or next available starting from 450001+
- Used in URL path for both creation and editing operations

### BDoS Profile Management
| Operation | Method | Endpoint |
|-----------|--------|----------|
| **Create Profile** | POST | `/mgmt/device/byip/{dp_ip}/config/rsIDSNewRulesTable/{profile_name}` |
| **Edit Profile** | PUT | `/mgmt/device/byip/{dp_ip}/config/rsIDSNewRulesTable/{profile_name}` |
| **Create Profile** | POST | `/mgmt/device/byip/{dp_ip}/config/rsIDSNewRulesTable/{profile_name}` |
| **Get Profiles** | GET | `/mgmt/device/byip/{dp_ip}/config/rsIDSNewRulesTable/{profile_name}` |


### Security Policy Management

| Operation | HTTP Method | API Endpoint |
|-----------|-------------|--------------|
| Create Security Policy | POST | `/mgmt/device/byip/{ip}/config/rsIDSNewRulesTable/{policy_name}` |
| Edit Security Policy | PUT | `/mgmt/device/byip/{ip}/config/rsIDSNewRulesTable/{policy_name}` |

**Parameters**: Minimal required parameters with optional advanced configuration
**Profile Bindings**: Different protection profile types supported
**Response**: Policy creation/modification status with error details

**Key Features**:
- **Minimal Parameters**: Only `policy_name` is mandatory for creation/editing - DefensePro provides defaults
- **Conditional Parameter Sending**: Only user-specified parameters sent to API
- **Partial Updates**: For editing, only specify parameters to change - unspecified parameters remain unchanged
- **Profile Management**: Attach profiles by name, detach with empty string ("")
- **User-Friendly Value Mapping**: Automatic conversion of human-readable values to API codes
- **Flexible Configuration**: Full parameter support when needed

### Policy Update Management

| Operation | HTTP Method | API Endpoint |
|-----------|-------------|--------------|
| Apply Policy Updates | POST | `/mgmt/device/byip/{dp_ip}/config/updatepolicies` |

**Purpose**: Apply pending DefensePro configuration changes (commit configurations)

**Module**: `plugins/modules/update_policies.py`

**Payload**: None (DefensePro IP specified in URL path)

**Configuration**: `vars/update_vars.yml` and `vars/update_vars_example.yml`

**API Pattern**:
```
POST /mgmt/device/byip/10.105.192.32/config/updatepolicies
# No request body needed
```

**Key Features**:
- Must be called while device is locked
- Commits ALL pending configuration changes
- Supports both standalone and orchestrated execution modes

**Conditional Execution Modes**:
- **Automatic**: Integrated into orchestration playbooks with `apply_policies_after_creation: true`
- **Manual**: Standalone `update_policies.yml` playbook for selective updates
- **Conditional**: Controlled by `skip_policy_updates` variable in orchestrated flows
- **Safety**: Optional interactive confirmation prompts in standalone mode

**Device Lock/Unlock Integration**:
- **Centralized Locking**: Orchestration playbook "create_security_policy.yml" handle device locking centrally
- **Always Unlock**: Devices are unlocked even if operations fail


**Usage Pattern**:
```python
# In orchestration workflow - centralized locking with conditional skipping
- name: "Centralized Device Locking for Orchestration"
  dp_lock:
    provider: "{{ cc }}"
    dp_ip: "{{ item }}"
  loop: "{{ dp_ip }}"

# Import sub-playbooks with conditional variables
- import_playbook: create_network_class.yml
  vars:
    skip_policy_updates: true  # Orchestrator handles policy updates
    skip_device_lock: true     # Orchestrator handles locking centrally

# Individual playbook conditional logic  
- name: "Lock device(s)"
  dp_lock:
    provider: "{{ cc }}"
    dp_ip: "{{ item }}"
  when: not (skip_device_lock | default(false))

- name: "Apply policy updates per device"
  update_policies:
    provider: "{{ cc }}"
    dp_ip: "{{ item }}"
  when: 
    - not (skip_policy_updates | default(false))
    - apply_policies_after_creation | default(true)
```

## Module Development Pattern

### Unified Module Structure (v0.1.2.1+)
```python
from ansible.module_utils.basic import AnsibleModule

def run_module():
    module_args = dict(
        provider=dict(type='dict', required=True),
        dp_ip=dict(type='str', required=True),
        # Operation-specific parameters
    )
    
    result = dict(changed=False, response={})
    debug_info = {}
    module = AnsibleModule(argument_spec=module_args, supports_check_mode=True)
    
    # Setup logging and RadwareCC
    log_level = provider.get('log_level', 'disabled')
    logger = Logger(verbosity=log_level)
    cc = RadwareCC(provider['cc_ip'], provider['username'], 
                  provider['password'], log_level=log_level, logger=logger)
    
    # Structured debug info
    debug_info['input'] = {
        'dp_ip': dp_ip,
        'operation_count': len(items_to_process)
    }
    
    try:
        # Batch processing logic
        changes_made = False
        errors = []
        
        if module.check_mode:
            # Preview mode logic
            pass
        else:
            # Actual operations using cc._request methods
            pass
            
        # Structured response
        result.update({
            'changed': changes_made,
            'response': structured_response,
            'debug_info': debug_info
        })
        
    except Exception as e:
        module.fail_json(msg=str(e), debug_info=debug_info, **result)
```

### Legacy Module Structure
```python
from ansible.module_utils.basic import AnsibleModule
from ansible.module_utils.radware_cc import RadwareCC

def run_module():
    module_args = dict(
        provider=dict(type='dict', required=True),
        dp_ip=dict(type='str', required=True),
        # For multi-edit: edit_cl_configuration (list of dicts)
    )
    # ...existing code...
    # For multi-edit modules, loop over protections inside Python, not YAML
    # All mappings (protocol, action, tracking_type, etc.) handled in Python
    # Partial update: only send parameters to change
    # Error handling and logging centralized
    # ...existing code...
```

## Request/Response Patterns

### Create Network Class
```json
POST /mgmt/device/byip/10.105.192.32/config/rsBWMNetworkTable/web_servers/0

{
    "rsBWMNetworkName": "web_servers",
    "rsBWMNetworkSubIndex": 0,
    "rsBWMNetworkAddress": "192.168.1.0", 
    "rsBWMNetworkMask": "255.255.255.0",
    "rsBWMNetworkMode": "1"
}
```

### Edit Network Class
```json
PUT /mgmt/device/byip/10.105.192.32/config/rsBWMNetworkTable/web_servers/0

{
    "rsBWMNetworkName": "web_servers",
    "rsBWMNetworkAddress": "10.1.1.0",
    "rsBWMNetworkMask": "24"
}
```

### Create Connection Limit Protection
```json
POST /mgmt/device/byip/10.105.192.32/config/rsIDSConnectionLimitAttackTable/{index}

{
    "rsIDSConnectionLimitAttackName": "cl_prot_tcp_limit",
    "rsIDSConnectionLimitAttackProtocol": "2",
    "rsIDSConnectionLimitAttackThreshold": "100",
    "rsIDSConnectionLimitAttackTrackingType": "2",
    "rsIDSConnectionLimitAttackReportMode": "10",
    "rsIDSConnectionLimitAttackPacketReport": "2",
    "rsIDSConnectionLimitAttackType": "1"
}
```
### Edit Connection Limit Protections
```json
PUT /mgmt/device/byip/10.105.192.32/config/rsIDSConnectionLimitAttackTable/{index}

{
    "rsIDSConnectionLimitAttackName": "cl_prot_tcp_limit",
    "rsIDSConnectionLimitAttackProtocol": "2",
    "rsIDSConnectionLimitAttackThreshold": "100",
    "rsIDSConnectionLimitAttackTrackingType": "2",
    "rsIDSConnectionLimitAttackReportMode": "10",
    "rsIDSConnectionLimitAttackPacketReport": "2",
    "rsIDSConnectionLimitAttackType": "1"
}
```

**Usage:**
- Call `edit_cl_configuration` once per device, pass list of protections to edit
- Each protection dict must include `protection_index` (mandatory), and any parameters to change
- All mappings handled internally

**Index Parameter**:
- **Optional**: Defaults to 0 if not specified in variables
- **Valid Values**: 0 (default) or next available starting from 450001+
- **API Behavior**: Index becomes part of the URL path for creation and editing
```

### Create Connection Limit Profile
```json
POST /mgmt/device/byip/10.105.192.32/config/rsIDSConnectionLimitProfileTable/web_limits/cl_prot_tcp_limit

{
    "rsIDSConnectionLimitProfileName": "web_limits",
    "rsIDSConnectionLimitProfileAttackName": "cl_prot_tcp_limit"
}
```

### Get Connection Limit Profiles Response (New Architecture)
```json
GET /mgmt/device/byip/10.105.192.32/config/rsIDSConnectionLimitProfileTable
GET /mgmt/device/byip/10.105.192.32/config/rsIDSConnectionLimitAttackTable

Response (mapped and combined):
{
    "profiles": [
        {
            "profile_name": "cl_prof_egor_test10",
            "protections": [
                {
                    "protection_name": "cl_prot_egor_test10",
                    "protection_id": "450141", 
                    "protection_type": "cps",
                    "tracking_type": "dst_ip",
                    "protocol": "tcp",
                    "threshold": "50",
                    "action": "drop",
                    "packet_report": "enable",
                    "app_port_group": "http"
                }
            ]
        }
    ]
}
```

**Usage:**
- Call `get_cl_configuration` once per device
- Optional filtering: `filter_cl_profile_names: ["profile1", "profile2"]`
- All API mappings handled internally (reverse of create/edit logic)
- Returns nested structure: profiles -> protections -> subsettings

### Delete Connection Limit Profiles and Protections (`delete_cl_configuration`)

**Purpose**: Delete connection limit protections and profiles with flexible options.

**Module**: `plugins/modules/delete_cl_configuration.py`

**API Endpoints**:
- Remove protection from profile: `DELETE /mgmt/device/byip/{dp_ip}/config/rsIDSConnectionLimitProfileTable/{profile_name}/{protection_name}`
- Delete protection entirely: `DELETE /mgmt/device/byip/{dp_ip}/config/rsIDSConnectionLimitAttackTable/{protection_id}`

**Input Parameters**:
```yaml
# OPTIONAL: Remove protections from profiles (profile auto-deleted when last protection removed)
cl_profile_deletions:
  - profile_name: "cl_prof_egor_test10"
    protections:
      - "cl_prot_egor_test10"
      - "cl_prot_egor_test11"
      - "cl_prot_egor_test12"
  
  - profile_name: "another_profile"
    protections:
      - "protection_to_remove"

# OPTIONAL: Delete protections entirely (protection must not be in any profile)
# The format supporting both names and indexes:
cl_protection_deletions:
  - protections_to_delete:
      - "protection_name_1"      # Delete by name (module looks up index)
      - "protection_name_2"      # Delete by name (module looks up index)
      - 450001                   # Delete by index directly
      - 450002                   # Delete by index directly
```

**Key Features**:
- Protection cannot be deleted if still associated with any profile
- Profile is automatically deleted when last protection is removed
- Both sections are optional - define based on your needs
- Order: profile deletions processed first, then protection deletions
- **Format**: Single list supporting both names (strings) and indexes (integers)
- **Smart processing**: Module fetches current protections only when string names are used
- **Enhanced validation**: Check mode validates both names and indexes against device state

**API Endpoints**:
- Get current protections (conditional): `GET /mgmt/device/byip/{dp_ip}/config/rsIDSConnectionLimitAttackTable`
- Remove protection from profile: `DELETE /mgmt/device/byip/{dp_ip}/config/rsIDSConnectionLimitProfileTable/{profile_name}/{protection_name}`
- Delete protection entirely: `DELETE /mgmt/device/byip/{dp_ip}/config/rsIDSConnectionLimitAttackTable/{protection_id}`

**Usage:**
- Call `delete_cl_configuration` once per device
- Both `cl_profile_deletions` and `cl_protection_deletions` are optional
- Module handles error reporting for failed operations
- **No need to know indexes**: Just specify protection names, module handles name-to-index mapping
- Configure deletions in `delete_vars.yml` (consolidated with network class deletions)

### Get Network Classes Response
```json
{
    "rsBWMNetworkTable": [...],  // Raw API response
    "classes_breakdown": {
        "web_servers": [
            {
                "rsBWMNetworkName": "web_servers",
                "rsBWMNetworkSubIndex": "0",
                "rsBWMNetworkAddress": "192.168.1.0",
                "rsBWMNetworkMask": "24",
                "rsBWMNetworkFromIP": "192.168.1.0",
                "rsBWMNetworkToIP": "192.168.1.255"
            }
        ]
    },
    "summary": {
        "class_names": ["web_servers", "db_servers"],
        "total_entries": 5,
        "unique_classes": 2,
        "filtered": true,
        "filter_applied": ["web_servers"]
    }
}
```

**Features**:
- **List filtering**: `filter_class_names: ["class1", "class2"]`
- **Structured breakdown**: Groups entries by class name
- **Enhanced summary**: Statistics and filter information
- **Formatted output**: Human-readable display in playbooks

## Error Handling

### Unified Error Handling Pattern (v0.1.2.1+)
All modules now use consistent `cc._request` methods for HTTP operations:

```python
try:
    # Use cc._request methods for consistent error handling
    resp = cc._post(url, json=body)
    if resp.status_code == 200:
        # Success logic
        pass
    else:
        # Error handled by cc._request
        errors.append(f"Failed operation: {resp.text}")
except Exception as e:
    errors.append(f"Request failed: {str(e)}")
```

### Create Security Policy
```python
# Request
url = f"/mgmt/device/byip/{dp_ip}/config/rsIDSNewRulesTable/{policy_name}"
body = {
    "rsIDSNewRulesDirection": "1",           # Mapped from "inbound"
    "rsIDSNewRulesAction": "1",              # Mapped from "block_and_report"
    "rsIDSNewRulesPriority": "100", 
    "rsIDSNewRulesProfileConlmt": "web_cl_profile",  # Profile binding
    # ... additional profile bindings
}
resp = cc._post(url, json=body)

# Response (Success)
{
    "status": "success",
    "message": "Policy created successfully"
}

# Response (Error) 
{
    "status": "error", 
    "message": "M_00386: An entry with same key already exists."
}

################ Create BDoS Profile #################
```json
POST /mgmt/device/byip/10.105.192.32/config/rsIDSNewRulesTable/{profile_name}

        {
            "rsNetFloodProfileName": "BDoS_Test",
            "rsNetFloodProfileTcpStatus": "2",
            "rsNetFloodProfileTcpSynStatus": "1",
            "rsNetFloodProfileUdpStatus": "1",
            "rsNetFloodProfileIgmpStatus": "1",
            "rsNetFloodProfileIcmpStatus": "1",
            "rsNetFloodProfileTcpFinAckStatus": "1",
            "rsNetFloodProfileTcpRstStatus": "1",
            "rsNetFloodProfileTcpPshAckStatus": "2",
            "rsNetFloodProfileTcpSynAckStatus": "1",
            "rsNetFloodProfileTcpFragStatus": "1",
            "rsNetFloodProfileBandwidthIn": "10000",
            "rsNetFloodProfileBandwidthOut": "10000",
            "rsNetFloodProfileTcpInQuota": "75",
            "rsNetFloodProfileUdpInQuota": "50",
            "rsNetFloodProfileIcmpInQuota": "9",
            "rsNetFloodProfileIgmpInQuota": "9",
            "rsNetFloodProfileTcpOutQuota": "75",
            "rsNetFloodProfileUdpOutQuota": "50",
            "rsNetFloodProfileIcmpOutQuota": "9",
            "rsNetFloodProfileIgmpOutQuota": "9",
            "rsNetFloodProfileTransparentOptimization": "2",
            "rsNetFloodProfileAction": "1",
            "rsNetFloodProfileLevelOfReuglarzation": "1",
            "rsNetFloodProfileBurstEnabled": "1",
            "rsNetFloodProfileNoBurstTimeout": "30",
            "rsNetFloodProfileBurstAttackThreshold": "5",
            "rsNetFloodProfileBurstAttackPeriod": "12",
            "rsNetFloodProfileOverMitigationStatus": "2",
            "rsNetFloodProfileOverMitigationThreshold": "25",
            "rsNetFloodProfileLearningSuppressionThreshold": "25",
            "rsNetFloodProfileFootprintStrictness": "1",
            "rsNetFloodProfileRateLimit": "0",
            "rsNetFloodProfileUserDefinedRateLimit": "0",
            "rsNetFloodProfileUserDefinedRateLimitUnit": "0",
            "rsNetFloodProfileAdvUdpDetection": "2",
            "rsNetFloodProfileUdpExcludedPorts": "None",
            "rsNetFloodProfileAdvUdpLearningPeriod": "2",
            "rsNetFloodProfileAdvUdpAttackHighEdgeOverride": "0.0",
            "rsNetFloodProfileAdvUdpAttackLowEdgeOverride": "0.0",
            "rsNetFloodProfilePacketReportStatus": "1",
            "rsNetFloodProfilePacketTraceStatus": "2",
            "rsNetFloodProfileUdpFragStatus": "1",
            "rsNetFloodProfileUdpFragInQuota": "25",
            "rsNetFloodProfileUdpFragOutQuota": "25"
        }
```

##################### Edit BDoS Profile #########################

```json
POST /mgmt/device/byip/10.105.192.32/config/rsIDSNewRulesTable/{profile_name}

        {
            "rsNetFloodProfileName": "BDoS_Test",
            "rsNetFloodProfileTcpStatus": "2",
            "rsNetFloodProfileTcpSynStatus": "1",
            "rsNetFloodProfileUdpStatus": "1",
            "rsNetFloodProfileIgmpStatus": "1",
            "rsNetFloodProfileIcmpStatus": "1",
            "rsNetFloodProfileTcpFinAckStatus": "1",
            "rsNetFloodProfileTcpRstStatus": "1",
            "rsNetFloodProfileTcpPshAckStatus": "2",
            "rsNetFloodProfileTcpSynAckStatus": "1",
            "rsNetFloodProfileTcpFragStatus": "1",
            "rsNetFloodProfileBandwidthIn": "10000",
            "rsNetFloodProfileBandwidthOut": "10000",
            "rsNetFloodProfileTcpInQuota": "75",
            "rsNetFloodProfileUdpInQuota": "50",
            "rsNetFloodProfileIcmpInQuota": "9",
            "rsNetFloodProfileIgmpInQuota": "9",
            "rsNetFloodProfileTcpOutQuota": "75",
            "rsNetFloodProfileUdpOutQuota": "50",
            "rsNetFloodProfileIcmpOutQuota": "9",
            "rsNetFloodProfileIgmpOutQuota": "9",
            "rsNetFloodProfileTransparentOptimization": "2",
            "rsNetFloodProfileAction": "1",
            "rsNetFloodProfileLevelOfReuglarzation": "1",
            "rsNetFloodProfileBurstEnabled": "1",
            "rsNetFloodProfileNoBurstTimeout": "30",
            "rsNetFloodProfileBurstAttackThreshold": "5",
            "rsNetFloodProfileBurstAttackPeriod": "12",
            "rsNetFloodProfileOverMitigationStatus": "2",
            "rsNetFloodProfileOverMitigationThreshold": "25",
            "rsNetFloodProfileLearningSuppressionThreshold": "25",
            "rsNetFloodProfileFootprintStrictness": "1",
            "rsNetFloodProfileRateLimit": "0",
            "rsNetFloodProfileUserDefinedRateLimit": "0",
            "rsNetFloodProfileUserDefinedRateLimitUnit": "0",
            "rsNetFloodProfileAdvUdpDetection": "2",
            "rsNetFloodProfileUdpExcludedPorts": "None",
            "rsNetFloodProfileAdvUdpLearningPeriod": "2",
            "rsNetFloodProfileAdvUdpAttackHighEdgeOverride": "0.0",
            "rsNetFloodProfileAdvUdpAttackLowEdgeOverride": "0.0",
            "rsNetFloodProfilePacketReportStatus": "1",
            "rsNetFloodProfilePacketTraceStatus": "2",
            "rsNetFloodProfileUdpFragStatus": "1",
            "rsNetFloodProfileUdpFragInQuota": "25",
            "rsNetFloodProfileUdpFragOutQuota": "25"
        }
```
Usage:
Call edit_bdos_configuration once per device, passing list of profiles to edit.
Each profile dict must include profile_name (mandatory) and any parameters to change

####################### Get BDoS Profile ##########################
GET /mgmt/device/byip/10.105.192.32/config/rsIDSNewRulesTable
```json
Response:
{
    "rsNetFloodProfileTable": [
        {
            "rsNetFloodProfileName": "BDoS_Test1",
            "rsNetFloodProfileTcpStatus": "2",
            "rsNetFloodProfileTcpSynStatus": "2",
            "rsNetFloodProfileUdpStatus": "2",
            "rsNetFloodProfileIgmpStatus": "2",
            "rsNetFloodProfileIcmpStatus": "2",
            "rsNetFloodProfileTcpFinAckStatus": "2",
            "rsNetFloodProfileTcpRstStatus": "2",
            "rsNetFloodProfileTcpPshAckStatus": "2",
            "rsNetFloodProfileTcpSynAckStatus": "2",
            "rsNetFloodProfileTcpFragStatus": "2",
            "rsNetFloodProfileBandwidthIn": "40000",
            "rsNetFloodProfileBandwidthOut": "40000",
            "rsNetFloodProfileTcpInQuota": "75",
            "rsNetFloodProfileUdpInQuota": "50",
            "rsNetFloodProfileIcmpInQuota": "3",
            "rsNetFloodProfileIgmpInQuota": "3",
            "rsNetFloodProfileTcpOutQuota": "75",
            "rsNetFloodProfileUdpOutQuota": "50",
            "rsNetFloodProfileIcmpOutQuota": "3",
            "rsNetFloodProfileIgmpOutQuota": "3",
            "rsNetFloodProfileTransparentOptimization": "2",
            "rsNetFloodProfileAction": "1",
            "rsNetFloodProfileLevelOfReuglarzation": "2",
            "rsNetFloodProfileBurstEnabled": "1",
            "rsNetFloodProfileNoBurstTimeout": "30",
            "rsNetFloodProfileBurstAttackThreshold": "5",
            "rsNetFloodProfileBurstAttackPeriod": "12",
            "rsNetFloodProfileOverMitigationStatus": "2",
            "rsNetFloodProfileOverMitigationThreshold": "25",
            "rsNetFloodProfileLearningSuppressionThreshold": "0",
            "rsNetFloodProfileFootprintStrictness": "0",
            "rsNetFloodProfileRateLimit": "0",
            "rsNetFloodProfileUserDefinedRateLimit": "0",
            "rsNetFloodProfileUserDefinedRateLimitUnit": "0",
            "rsNetFloodProfileAdvUdpDetection": "2",
            "rsNetFloodProfileUdpExcludedPorts": "None",
            "rsNetFloodProfileAdvUdpLearningPeriod": "2",
            "rsNetFloodProfileAdvUdpAttackHighEdgeOverride": "0.0",
            "rsNetFloodProfileAdvUdpAttackLowEdgeOverride": "0.0",
            "rsNetFloodProfilePacketReportStatus": "1",
            "rsNetFloodProfilePacketTraceStatus": "2",
            "rsNetFloodProfileUdpFragStatus": "2",
            "rsNetFloodProfileUdpFragInQuota": "25",
            "rsNetFloodProfileUdpFragOutQuota": "25"
        }
    ]
}
```
#Usage:-
#Call get_bdos_profile once per device
#Optional filtering: filter_bdos_profile_names: ["BDOS_Profile_5"]
#Returns nested structure: profiles -> settings
#API mappings handled internally

############## Delete BDoS Profile #########################
DELETE /mgmt/device/byip/{dp_ip}/config/rsIDSNewRulesTable/{profile_name}
# Profiles to delete
```yml
bdos_profiles:
  - "BDOS_Profile_5"
  - "BDOS_Profile_6"
```
Key Features:
- Profiles cannot be deleted if still associated with any dependent settings
- Module validates existence before deletion
- Order of deletion handled automatically
- Both names and indexes supported internally (no need to provide    index)

### Edit Security Policy
```python
# Request - Partial update (only specified parameters are changed)
url = f"/mgmt/device/byip/{dp_ip}/config/rsIDSNewRulesTable/{policy_name}"
body = {
    "rsIDSNewRulesAction": "0",              # Change action to "report_only"
    "rsIDSNewRulesPriority": "200",          # Change priority
    "rsIDSNewRulesProfileConlmt": "",        # Detach connection limit profile (empty string)
    "rsIDSNewRulesProfileNetflood": "bdos_profile"  # Attach BDOS profile
}
resp = cc._put(url, json=body)

# Response (Success)
{
    "status": "ok"
}

# Response (Error)
{
    "status": "error",
    "message": "M_00001: Policy not found"
}
```

## Security Policy Operations 

### Edit Security Policy

**Module**: `edit_security_policy.py`  
**Playbook**: `edit_security_policy.yml`  
**Variables**: `edit_vars.yml` (edit_security_policies section)

**Purpose**: Modify existing security policies with partial updates and profile management

**Key Features**:
- **Partial Updates**: Only specify parameters to change - unspecified parameters remain unchanged  
- **Profile Management**: Attach profiles by name, detach with empty string ("")
- **Batch Processing**: Edit multiple policies in a single operation
- **Preview Mode**: Check mode shows planned changes before execution
- **Conditional Execution**: Device locking/unlocking can be skipped with control flags

**Variables Structure** (`edit_vars.yml`):
```yaml
edit_security_policies:
  - policy_name: "web_server_protection"    # MANDATORY: Policy name to edit
    # Basic configuration parameters (all optional)
    src_network: "internal_networks"        # Source network class name or "any"
    dst_network: "web_servers"              # Destination network class name or "any"
    direction: "twoway"                     # oneway, twoway, bidirectional
    state: "enable"                         # enable, disable, active, inactive
    action: "block_and_report"              # block_and_report, report_only
    priority: "750"                         # Priority value (1-1000)
    packet_reporting_status: "enable"       # enable, disable
    
    # Profile bindings (all optional - use empty string to remove binding)
    connection_limit_profile: "web_limits"  # Connection limit profile name
    bdos_profile: ""                        # BDOS profile name (empty = detach)
    syn_protection_profile: "syn_limits"    # SYN protection profile name
    # ... additional profile types supported
```

**Usage Pattern**:
```yaml
# Playbook execution 
- name: Edit security policies
  edit_security_policy:
    provider: "{{ radware_cc_provider }}"
    dp_ip: "{{ item }}"
    edit_security_policies: "{{ edit_security_policies }}"
  loop: "{{ dp_ip }}"
```

**API Mapping**:
- `policy_name` → URL path parameter 
- `action: "block_and_report"` → `"rsIDSNewRulesAction": "1"`
- `action: "report_only"` → `"rsIDSNewRulesAction": "0"`
- `connection_limit_profile: ""` → `"rsIDSNewRulesProfileConlmt": ""` (detachment)
- `direction: "twoway"` → `"rsIDSNewRulesDirection": "2"`

### HTTP Error Patterns
```python
try:
    resp = cc._post(url, json=body)
    data = resp.json()
except requests.exceptions.HTTPError as err:
    if err.response.status_code == 403:
        # Re-authentication handled automatically by RadwareCC
        pass
    elif err.response.status_code == 404:
        # Resource not found
        pass
except ValueError:
    # Invalid JSON response
    raise Exception(f"Invalid JSON response: {resp.text}")
```

### Module Error Reporting
```python
try:
    # Operation logic
    pass
except Exception as e:
    logger.error(f"Operation failed: {str(e)}")
    module.fail_json(
        msg=str(e), 
        debug_info=debug_info,
        **result
    )
```

### Delete Security Policy

**Module**: `delete_security_policy.py`  
**Playbook**: `delete_security_policy.yml`  
**Variables**: `delete_vars.yml` (delete_security_policies section)

**Purpose**: Remove security policies with optional profile cleanup

**Key Features**:
- **Dual Deletion Modes**: Simple policy deletion or complex policy+profiles deletion
- **Safe Default**: Policy-only deletion preserves profiles for other policies
- **Batch Processing**: Delete multiple policies in a single operation
- **Preview Mode**: Check mode shows planned deletions before execution
- **Conditional Execution**: Device locking/unlocking can be skipped with control flags

**Deletion Modes**:
1. **`policy_only` (default/recommended)**:
   - Endpoint: `DELETE /mgmt/device/byip/{dp_ip}/config/rsIDSNewRulesTable/{policy_name}`
   - Safe deletion - only removes the policy
   - Associated profiles remain available for other policies
   - Use for most deletion scenarios

2. **`policy_and_profiles` (advanced)**:
   - Endpoint: `DELETE /mgmt/device/byip/{dp_ip}/config/deletenetworktemplatelist`
   - May remove associated profiles if no longer used by other policies
   - Use with caution - may affect other policies
   - Only use when certain about profile cleanup requirements

**Variables Structure** (`delete_vars.yml`):
```yaml
delete_security_policies:
  - policy_name: "test_security_policy"     # MANDATORY: Policy name to delete
    deletion_mode: "policy_only"            # OPTIONAL: policy_only | policy_and_profiles
  
  - policy_name: "old_security_policy"     # MANDATORY: Policy name to delete  
    deletion_mode: "policy_and_profiles"    # OPTIONAL: Advanced cleanup mode
    
  # deletion_mode defaults to "policy_only" if not specified
  - policy_name: "another_policy"           # Uses default safe deletion mode
```

**API Endpoints**:
```python
# Policy-only deletion (safe, default)
url = f"{config.BASE_URL}/config/rsIDSNewRulesTable/{policy_name}"
resp = cc._delete(url)

# Policy and profiles deletion (advanced)
url = f"{config.BASE_URL}/config/deletenetworktemplatelist"
body = {"rsIDSNewRulesTable": [{"Name": policy_name}]}
resp = cc._delete(url, json=body)
```

**Usage Recommendations**:
- Use `policy_only` mode for shared environments where profiles may be used by multiple policies
- Use `policy_and_profiles` mode only when certain that associated profiles should be cleaned up
- Always test in preview mode first with `policy_and_profiles` to understand impact
- Consider manual profile cleanup after policy deletion for better control

## Session Management

### Session Persistence
- Sessions stored in `./tmp/radware_cc_sessions/` (preferred) or system temp
- Session lifetime: 600 seconds (configurable)
- Automatic cleanup of expired sessions
- Hash-based session keys for multi-user environments

### Session File Format
```
session_{md5_hash}.pkl    # Pickled cookies
session_{md5_hash}.time   # Creation timestamp
```

## Logging

### Log Levels
- `disabled`: No logging
- `info`: Operational messages
- `debug`: Detailed request/response data

### Log Location
- File: `playbooks/log/log_YYYYMMDD.log`
- Format: `[TIMESTAMP] [LEVEL] [MODULE] Message`

### Example Log Output
```
[2025-08-28 17:30:45] [INFO] [RadwareCC] Logging in to Radware CC at 10.105.193.3 as radware
[2025-08-28 17:30:45] [INFO] [create_network_class] Creating network class web_servers at index 0
[2025-08-28 17:30:46] [DEBUG] [RadwareCC] Response status: 200
```

## Testing

### Unit Testing
```bash
# Syntax validation
python3 -m py_compile plugins/modules/create_network_class.py

# YAML validation  
python3 -c "import yaml; yaml.safe_load(open('vars/create_vars.yml'))"

# Ansible module testing
ansible-doc -t module plugins/modules/create_network_class
```

### Integration Testing
```bash
# Check mode (dry run)
ansible-playbook --check playbooks/create_network_class.yml

# Single device testing
# Edit vars file to target one device, then run normally
ansible-playbook playbooks/create_network_class.yml
```

## Extending the Modules

### Adding New Operations

1. **Create/Edit Module** (`plugins/modules/create_cl_configuration.py` or `edit_cl_configuration.py`)
    - Follow the standard module pattern
    - For multi-edit, move all looping/mapping to Python
    - Add proper documentation strings
    - Implement  error handling and logging

2. **Create/Edit Playbook** (`playbooks/create_cl_profiles.yml` or `edit_cl_protections.yml`)
    - Use per-device loop, pass list of items to module
    - Include device locking/unlocking
    - Add descriptive loop labels

3. **Create/Edit Variables** (`vars/edit_vars.yml.example`)
    - Document all parameters
    - Provide usage examples (see USER_GUIDE.md)
    - Add to .gitignore pattern

### Adding New Endpoints

1. **Research API** - Use CyberController API documentation
2. **Add to RadwareCC** - If new HTTP methods needed
3. **Test Manually** - Use curl/postman first
4. **Implement Module** - Following existing patterns

## API Reference

### RadwareCC Class Methods
```python
cc._get(url)                          # GET request
cc._post(url, data=None, json=None)   # POST request  
cc._put(url, data=None, json=None)    # PUT request
cc._delete(url)                       # DELETE request
```

### Logger Class Methods
```python
logger.info(message)     # Info level
logger.debug(message)    # Debug level
logger.error(message)    # Error level
```


## Security Considerations

- **Credential Storage**: Variables in git-ignored files
- **Session Security**: Temporary session storage with cleanup
- **SSL Verification**: Configurable (disabled by default for internal networks)
- **Error Sanitization**: No credentials in error messages or logs

## Contributing

1. **Follow Patterns**: Use existing modules as templates
2. **Test Thoroughly**: Unit tests + integration tests + manual testing
3. **Document**: Update both user and developer documentation
4. **Version Control**: Feature branches with descriptive names

---

**Need user instructions?** See [USER_GUIDE.md](USER_GUIDE.md) for operational procedures and configuration examples.<|MERGE_RESOLUTION|>--- conflicted
+++ resolved
@@ -99,18 +99,11 @@
 │   │   ├── edit_cl_protections.yml     # Edit CL protections
 │   │   ├── get_cl_profiles.yml         # Query CL profiles
 │   │   └── delete_cl_profiles.yml      # Delete CL profiles/protections
-<<<<<<< HEAD
 │   ├── 🎯 BDoS Flood Profile Operations
 │   │   ├── create_bdos_profile.yml     # Create BDoS Flood profiles
 │   │   ├── edit_bdos_profile.yml       # Modify BDoS Flood profiles
 │   │   ├── delete_bdos_profile.yml     # Remove BDoS Flood profiles
 │   │   └── get_bdos_profile.yml       # Query BDoS Flood profiles
-=======
-│   ├── 🎯 Security Policy Operations
-│   │   ├── create_security_policy.yml  # Create security policies with orchestration
-│   │   ├── edit_security_policy.yml    # Edit existing security policies
-│   │   └── delete_security_policy.yml  # Delete security policies with cleanup options
->>>>>>> 50acbaf8
 │   ├── 📊 Runtime Data (auto-created)
 │   │   ├── log/                        # Execution logs by date
 │   │   │   └── log_YYYYMMDD.log        # Daily log files
@@ -129,18 +122,6 @@
 │   │   │   ├── edit_cl_configuration.py    # Edit protections (partial updates)
 │   │   │   ├── get_cl_configuration.py     # Get profiles with filtering
 │   │   │   └── delete_cl_configuration.py  # Delete with dependency handling
-<<<<<<< HEAD
-│   │   ├── 🔧 BDoS Flood Profile Modules (v0.1.5+)
-│   │   │   ├── create_bdos_profile.py      # Batch creation with validation
-│   │   │   ├── edit_bdos_profile.py        # Modify existing BDoS profiles
-│   │   │   ├── delete_bdos_profile.py      # Batch deletion with error handling
-│   │   │   └── get_bdos_profile.py        # Query BDoS Flood profiles
-=======
-│   │   ├── 🔧 Security Policy Modules (v0.2.0+)
-│   │   │   ├── create_security_policy.py   # Create policies with profile bindings
-│   │   │   ├── edit_security_policy.py     # Edit policies (partial updates)
-│   │   │   └── delete_security_policy.py   # Delete policies (dual deletion modes)
->>>>>>> 50acbaf8
 │   │   └── 🔧 Device Management
 │   │       ├── dp_lock.py                  # Device configuration lock
 │   │       └── dp_unlock.py                # Device configuration unlock
@@ -882,6 +863,7 @@
 - Module validates existence before deletion
 - Order of deletion handled automatically
 - Both names and indexes supported internally (no need to provide    index)
+```
 
 ### Edit Security Policy
 ```python
