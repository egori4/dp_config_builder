# DefensePro Configuration Builder - Developer Guide

**Technical documentation for developers working on the DefensePro Ansible modules**

## Prerequisites for Development

Before working with the DefensePro Configuration Builder modules:

### Environment Setup
```bash
# 1. Ensure basic Ansible configuration exists
cp ansible_example.cfg ansible.cfg
cp inventory_example.ini inventory.ini

# 2. Set up connection configuration for testing
cd vars/
cp cc_example.yml cc.yml
# Edit cc.yml with test environment details


### Development Environment
```bash
# Install development dependencies
pip3 install ansible requests

# Verify Python module imports
python3 -c "
import sys
sys.path.append('./plugins/module_utils')
from radware_cc import RadwareCC
from logger import Logger
print('Module utils import successful')
"
```

## Architecture Overview

The DefensePro Configuration Builder follows a layered architecture with clear separation of concerns:

```
┌─────────────────────────────────────────────────────────────────┐
│                    USER INTERACTION LAYER                       │
├─────────────────────────────────────────────────────────────────┤
│ ansible-playbook commands → Configuration Files (vars/)         │
└─────────────────────────────────────────────────────────────────┘
                                    │
┌─────────────────────────────────────────────────────────────────┐
│                  ORCHESTRATION LAYER                            │
├─────────────────────────────────────────────────────────────────┤
│ Ansible Playbooks (playbooks/)                                  │
│ • Device iteration • Output formatting • Playbook-level errors  │
└─────────────────────────────────────────────────────────────────┘
                                    │
┌─────────────────────────────────────────────────────────────────┐
│                   BUSINESS LOGIC LAYER                          │
├─────────────────────────────────────────────────────────────────┤
│ Custom Ansible Modules (plugins/modules/)                       │
│ • Parameter validation • Batch processing • State management    │
│ • Operation error handling • Error collection & aggregation     │
└─────────────────────────────────────────────────────────────────┘
                                    │
┌─────────────────────────────────────────────────────────────────┐
│                 INFRASTRUCTURE LAYER                            │
├─────────────────────────────────────────────────────────────────┤
│ Utilities (plugins/module_utils/)                               │
│ • HTTP client • Session management • Logging                    │
└─────────────────────────────────────────────────────────────────┘
                                    │
┌─────────────────────────────────────────────────────────────────┐
│                     EXTERNAL SYSTEMS                            │
├─────────────────────────────────────────────────────────────────┤
│ Radware CyberController ←→ DefensePro Devices                   │
└─────────────────────────────────────────────────────────────────┘
```

## Directory Structure Deep Dive

```
dp_config_builder/
├── 📁 Configuration Files
│   ├── ansible.cfg              # Ansible runtime configuration
│   ├── ansible_example.cfg      # Template for ansible.cfg  
│   ├── inventory.ini            # Ansible hosts (usually just 'cc')
│   └── inventory_example.ini    # Template for inventory.ini
├── 
├── 📁 Documentation  
│   ├── README.md                # Project overview and quick start
│   ├── USER_GUIDE.md           # Step-by-step operational guide
│   └── DEVELOPER.md            # Technical architecture (this file)
├── 
├── 📁 playbooks/               # ORCHESTRATION LAYER
│   ├── 🎯 Network Class Operations
│   │   ├── create_network_class.yml    # Create network classes
│   │   ├── edit_network_class.yml      # Modify network classes  
│   │   ├── delete_network_class.yml    # Remove network classes
│   │   └── get_network_class.yml       # Query network classes
│   ├── 🎯 Connection Limit Operations  
│   │   ├── create_cl_profiles.yml      # Create CL profiles/protections
│   │   ├── edit_cl_protections.yml     # Edit CL protections
│   │   ├── get_cl_profiles.yml         # Query CL profiles
│   │   └── delete_cl_profiles.yml      # Delete CL profiles/protections
│   ├── 🎯 Security Policy Operations
│   │   ├── create_security_policy.yml  # Create security policies with orchestration
│   │   ├── edit_security_policy.yml    # Edit existing security policies
│   │   └── delete_security_policy.yml  # Delete security policies with cleanup options
│   ├── 📊 Runtime Data (auto-created)
│   │   ├── log/                        # Execution logs by date
│   │   │   └── log_YYYYMMDD.log       # Daily log files
│   │   └── tmp/                        # Temporary files  
│   │       └── radware_cc_sessions/    # Session cache files
├── 
├── 📁 plugins/                 # BUSINESS LOGIC & UTILITIES
│   ├── 📁 modules/             # BUSINESS LOGIC LAYER
│   │   ├── 🔧 Network Class Modules (Unified Architecture v0.1.2.2+)
│   │   │   ├── create_network_class.py  # Batch creation with error collection
│   │   │   ├── edit_network_class.py    # Batch editing with preview mode
│   │   │   ├── delete_network_class.py  # Batch deletion with validation  
│   │   │   └── get_network_class.py     # Enhanced querying with filtering
│   │   ├── 🔧 Connection Limit Modules (v0.1.4+)
│   │   │   ├── create_cl_configuration.py  # Create protections & profiles
│   │   │   ├── edit_cl_configuration.py    # Edit protections (partial updates)
│   │   │   ├── get_cl_configuration.py     # Get profiles with filtering
│   │   │   └── delete_cl_configuration.py  # Delete with dependency handling
│   │   ├── 🔧 Security Policy Modules (v0.2.0+)
│   │   │   ├── create_security_policy.py   # Create policies with profile bindings
│   │   │   ├── edit_security_policy.py     # Edit policies (partial updates)
│   │   │   └── delete_security_policy.py   # Delete policies (dual deletion modes)
│   │   └── 🔧 Device Management
│   │       ├── dp_lock.py              # Device configuration lock
│   │       └── dp_unlock.py            # Device configuration unlock
│   └── 📁 module_utils/        # INFRASTRUCTURE LAYER
│       ├── radware_cc.py              # HTTP client with session management
│       └── logger.py                  # Structured logging with rotation
├── 
├── 📁 vars/                    # CONFIGURATION & DATA LAYER
│   ├── 🔗 Connection Configuration
│   │   ├── cc.yml                     # CyberController connection (git-ignored)
│   │   └── cc_example.yml             # Template for cc.yml
│   ├── 🎯 Operation Variables (git-ignored)
│   │   ├── create_vars.yml            # Variables for creation operations
│   │   ├── edit_vars.yml              # Variables for editing operations  
│   │   ├── delete_vars.yml            # Variables for deletion operations
│   │   ├── get_vars.yml               # Variables for query operations
│   │   └── update_vars.yml            # Variables for policy update operations
│   └── 📋 Variable Templates (in git)
│       ├── create_vars.yml.example    # Template for create_vars.yml
│       ├── edit_vars.yml.example      # Template for edit_vars.yml
│       ├── delete_vars.yml.example    # Template for delete_vars.yml
│       ├── get_vars.yml.example       # Template for get_vars.yml
│       └── update_vars_example.yml    # Template for update_vars.yml 
└── 

```

### Data Flow Architecture

```
┌─────────────────┐    ┌─────────────────┐    ┌─────────────────┐
│   vars/*.yml    │───▶│ playbooks/*.yml │───▶│ plugins/modules │
│   (Parameters)  │    │  (Orchestration)│    │ (Business Logic)│
└─────────────────┘    └─────────────────┘    └─────────────────┘
                                                        │
┌─────────────────┐    ┌─────────────────┐             │
│ CyberController │◀───│module_utils/*.py│◀────────────┘
│   (DefensePro)  │    │ (Infrastructure)│
└─────────────────┘    └─────────────────┘
```

### Error Handling Distribution

| Layer | Error Handling Responsibilities | Examples |
|-------|--------------------------------|----------|
| **Orchestration** | Playbook-level failures, display formatting | Ansible task failures, missing variables |
| **Business Logic** | Operation errors, parameter validation, batch error collection | Invalid network ranges, API operation failures |
| **Infrastructure** | HTTP errors, authentication, session management | Connection timeouts, 403 authentication errors |
| **External Systems** | API responses, device availability | DefensePro device errors, malformed responses |

## Module Architecture

### Core Components (Infrastructure Layer)

1. **RadwareCC** (`plugins/module_utils/radware_cc.py`)
   - **Purpose**: HTTP client with intelligent session management
   - **Features**: 
     - Automatic re-authentication on 403 errors
     - Session persistence with configurable lifetime
     - Request/response logging and error handling
     - SSL verification control (disabled by default for internal networks)
   - **Session Storage**: `./tmp/radware_cc_sessions/` or system temp directory

2. **Logger** (`plugins/module_utils/logger.py`)
   - **Purpose**: Structured logging with verbosity levels
   - **Features**:
     - File-based logging with rotation (`playbooks/log/log_YYYYMMDD.log`)
     - Configurable levels: `disabled`, `info`, `debug`
     - Timestamp and module identification
     - Safe credential handling (no passwords in logs)

### Business Logic Modules (Business Logic Layer)

3. **Network Class Modules** (`plugins/modules/`)
   - **Enhancement**: All modules follow consistent unified pattern
   - **Key Features**:
     - Single device call with batch processing (moved from YAML loops to Python)
     - Enhanced error handling using `cc._request` methods
     - Structured `debug_info` and comprehensive logging
     - Check mode with preview functionality showing exact operations
     - Formatted output with success/failure indicators
     - List-based filtering support for get operations
   - **Modules**: `create_network_class.py`, `edit_network_class.py`, `delete_network_class.py`, `get_network_class.py`

4. **Connection Limit Profile Modules** (`plugins/modules/`) - **Architecture v0.1.4+**
   - **Purpose**: Creation and editing of connection limit protection subprofiles
   - **Features**: Profile creation, protection attachment, filtering, deletion
   - **Architecture Highlights**:
     - Creation: `create_cl_configuration.py` (loops/mapping in Python)
     - Editing: `edit_cl_configuration.py` (per-device call, internal protection loop)
     - Getting: `get_cl_configuration.py` (fetches profiles+protections, maps values, supports filtering)
     - Deleting: `delete_cl_configuration.py` (flexible removal with dependency handling)
   - **Key Improvements**: 
     - Both `cl_protections` and `cl_profiles` sections are optional for creation
     - For editing: only specify parameters to change (partial update)
     - Centralized mapping and error handling in Python vs. complex YAML loops

5. **Security Policy Modules** (`plugins/modules/`)
   - **Purpose**: Unified orchestration for security policy creation, editing, and deletion with profile management
   - **Features**: Policy creation, policy editing, policy deletion, profile binding, orchestration control
   - **Architecture Highlights**:
     - Creation: `create_security_policy.py` (API call with profile bindings)
     - Editing: `edit_security_policy.py` (partial updates with profile attachment/detachment)
     - Deletion: `delete_security_policy.py` (dual deletion modes with optional profile cleanup)
     - Orchestration: `create_security_policy.yml` (coordinates profiles creation, and policies)
     - Editing: `edit_security_policy.yml` (modifies existing policies with conditional locking)
     - Deletion: `delete_security_policy.yml` (removes policies with flexible cleanup options)
   - **Key Features**:
     - Unified orchestration with control flags for each creation stage
     - Partial updates for editing (only specify parameters to change)
     - Profile attachment and detachment (empty string to detach)
     - Dual deletion modes (policy-only vs policy+profiles cleanup)
     - Preview mode for all operations to validate changes before execution
     - Different protection profile types bindable to policies
     - User-friendly parameter mapping (e.g., "block_and_report" → "1", "inbound" → "1")
     - Comprehensive error handling with detailed failure reporting
     - Preview mode support for orchestration planning


## API Endpoints

### Network Class Management
| Operation | Method | Endpoint |
|-----------|--------|----------|
| **Create** | POST | `/mgmt/device/byip/{dp_ip}/config/rsIDSNewHTTPSFloodProfileTable/{profile_name}` |
| **Edit** | PUT | `/mgmt/device/byip/{dp_ip}/config/rsIDSNewHTTPSFloodProfileTable/{profile_name}` |
| **Delete** | DELETE | `/mgmt/device/byip/{dp_ip}/config/rsIDSNewHTTPSFloodProfileTable/{profile_name}` |
| **Get** | GET | `/mgmt/v2/devices/{dp_ip}/config/itemlist/rsIDSNewHTTPSFloodProfileTable[/{profile_name}` |

### Device Locking
| Operation | Method | Endpoint |
|-----------|--------|----------|
| **Lock** | POST | `/mgmt/device/byip/{dp_ip}/config/lock` |
| **Unlock** | POST | `/mgmt/device/byip/{dp_ip}/config/unlock` |

### Connection Limit Profile Management
| Operation | Method | Endpoint |
|-----------|--------|----------|
| **Create Protection** | POST | `/mgmt/device/byip/{dp_ip}/config/rsIDSConnectionLimitAttackTable/{index}` |
| **Edit Protection** | PUT | `/mgmt/device/byip/{dp_ip}/config/rsIDSConnectionLimitAttackTable/{index}` |
| **Create Profile** | POST | `/mgmt/device/byip/{dp_ip}/config/rsIDSConnectionLimitProfileTable/{profile_name}/{protection_name}` |
| **Get Profiles** | GET | `/mgmt/device/byip/{dp_ip}/config/rsIDSConnectionLimitProfileTable` |
| **Get Protections** | GET | `/mgmt/device/byip/{dp_ip}/config/rsIDSConnectionLimitAttackTable` |

**Note**: `{index}` parameter:
- Optional in variables (defaults to 0)
- Valid values: 0 or next available starting from 450001+
- Used in URL path for both creation and editing operations

### Security Policy Management

| Operation | HTTP Method | API Endpoint |
|-----------|-------------|--------------|
| Create Security Policy | POST | `/mgmt/device/byip/{ip}/config/rsIDSNewRulesTable/{policy_name}` |
| Edit Security Policy | PUT | `/mgmt/device/byip/{ip}/config/rsIDSNewRulesTable/{policy_name}` |

**Parameters**: Minimal required parameters with optional advanced configuration
**Profile Bindings**: Different protection profile types supported
**Response**: Policy creation/modification status with error details

**Key Features**:
- **Minimal Parameters**: Only `policy_name` is mandatory for creation/editing - DefensePro provides defaults
- **Conditional Parameter Sending**: Only user-specified parameters sent to API
- **Partial Updates**: For editing, only specify parameters to change - unspecified parameters remain unchanged
- **Profile Management**: Attach profiles by name, detach with empty string ("")
- **User-Friendly Value Mapping**: Automatic conversion of human-readable values to API codes
- **Flexible Configuration**: Full parameter support when needed

### Policy Update Management

| Operation | HTTP Method | API Endpoint |
|-----------|-------------|--------------|
| Apply Policy Updates | POST | `/mgmt/device/byip/{dp_ip}/config/updatepolicies` |

**Purpose**: Apply pending DefensePro configuration changes (commit configurations)

**Module**: `plugins/modules/update_policies.py`

**Payload**: None (DefensePro IP specified in URL path)

**Configuration**: `vars/update_vars.yml` and `vars/update_vars_example.yml`

**API Pattern**:
```
POST /mgmt/device/byip/10.105.192.32/config/updatepolicies
# No request body needed
```

**Key Features**:
- Must be called while device is locked
- Commits ALL pending configuration changes
- Supports both standalone and orchestrated execution modes

**Conditional Execution Modes**:
- **Automatic**: Integrated into orchestration playbooks with `apply_policies_after_creation: true`
- **Manual**: Standalone `update_policies.yml` playbook for selective updates
- **Conditional**: Controlled by `skip_policy_updates` variable in orchestrated flows
- **Safety**: Optional interactive confirmation prompts in standalone mode

**Device Lock/Unlock Integration**:
- **Centralized Locking**: Orchestration playbook "create_security_policy.yml" handle device locking centrally
- **Always Unlock**: Devices are unlocked even if operations fail


**Usage Pattern**:
```python
# In orchestration workflow - centralized locking with conditional skipping
- name: "Centralized Device Locking for Orchestration"
  dp_lock:
    provider: "{{ cc }}"
    dp_ip: "{{ item }}"
  loop: "{{ dp_ip }}"

# Import sub-playbooks with conditional variables
- import_playbook: create_network_class.yml
  vars:
    skip_policy_updates: true  # Orchestrator handles policy updates
    skip_device_lock: true     # Orchestrator handles locking centrally

# Individual playbook conditional logic  
- name: "Lock device(s)"
  dp_lock:
    provider: "{{ cc }}"
    dp_ip: "{{ item }}"
  when: not (skip_device_lock | default(false))

- name: "Apply policy updates per device"
  update_policies:
    provider: "{{ cc }}"
    dp_ip: "{{ item }}"
  when: 
    - not (skip_policy_updates | default(false))
    - apply_policies_after_creation | default(true)
```

## Module Development Pattern

### Unified Module Structure (v0.1.2.1+)
```python
from ansible.module_utils.basic import AnsibleModule

def run_module():
    module_args = dict(
        provider=dict(type='dict', required=True),
        dp_ip=dict(type='str', required=True),
        # Operation-specific parameters
    )
    
    result = dict(changed=False, response={})
    debug_info = {}
    module = AnsibleModule(argument_spec=module_args, supports_check_mode=True)
    
    # Setup logging and RadwareCC
    log_level = provider.get('log_level', 'disabled')
    logger = Logger(verbosity=log_level)
    cc = RadwareCC(provider['cc_ip'], provider['username'], 
                  provider['password'], log_level=log_level, logger=logger)
    
    # Structured debug info
    debug_info['input'] = {
        'dp_ip': dp_ip,
        'operation_count': len(items_to_process)
    }
    
    try:
        # Batch processing logic
        changes_made = False
        errors = []
        
        if module.check_mode:
            # Preview mode logic
            pass
        else:
            # Actual operations using cc._request methods
            pass
            
        # Structured response
        result.update({
            'changed': changes_made,
            'response': structured_response,
            'debug_info': debug_info
        })
        
    except Exception as e:
        module.fail_json(msg=str(e), debug_info=debug_info, **result)
```

### Legacy Module Structure
```python
from ansible.module_utils.basic import AnsibleModule
from ansible.module_utils.radware_cc import RadwareCC

def run_module():
    module_args = dict(
        provider=dict(type='dict', required=True),
        dp_ip=dict(type='str', required=True),
        # For multi-edit: edit_cl_configuration (list of dicts)
    )
    # ...existing code...
    # For multi-edit modules, loop over protections inside Python, not YAML
    # All mappings (protocol, action, tracking_type, etc.) handled in Python
    # Partial update: only send parameters to change
    # Error handling and logging centralized
    # ...existing code...
```

## Request/Response Patterns

### Create Http Profile
```json
POST /mgmt/device/byip/10.105.192.32/config/rsIDSNewHTTPSFloodProfileTable/HTTPS_Profile_1

{
        "rsHttpsFloodProfileName": "HTTPS_Profile_1",
        "rsHttpsFloodProfileAction": "1",
        "rsHttpsFloodProfileRateLimit": "100",
        "rsHttpsFloodProfileChallengeMethod": "2",
        "rsHttpsFloodProfileRateLimitStatus": "1",
        "rsHttpsFloodProfilePacketReporting": "1",
        "rsHttpsFloodProfileFullSessionDecryption": "2"
}
```

### Edit Http Profile
```json
PUT /mgmt/device/byip/10.105.192.32/config/rsIDSNewHTTPSFloodProfileTable/Test_1/Test_1

{
    "rsHttpsFloodProfileAction": "1",
    "rsHttpsFloodProfileRateLimit": "100",
}

```

### Create Connection Limit Protection
```json
POST /mgmt/device/byip/10.105.192.32/config/rsIDSConnectionLimitAttackTable/{index}

{
    "rsIDSConnectionLimitAttackName": "cl_prot_tcp_limit",
    "rsIDSConnectionLimitAttackProtocol": "2",
    "rsIDSConnectionLimitAttackThreshold": "100",
    "rsIDSConnectionLimitAttackTrackingType": "2",
    "rsIDSConnectionLimitAttackReportMode": "10",
    "rsIDSConnectionLimitAttackPacketReport": "2",
    "rsIDSConnectionLimitAttackType": "1"
}
```
### Edit Connection Limit Protections
```json
PUT /mgmt/device/byip/10.105.192.32/config/rsIDSConnectionLimitAttackTable/{index}

{
    "rsIDSConnectionLimitAttackName": "cl_prot_tcp_limit",
    "rsIDSConnectionLimitAttackProtocol": "2",
    "rsIDSConnectionLimitAttackThreshold": "100",
    "rsIDSConnectionLimitAttackTrackingType": "2",
    "rsIDSConnectionLimitAttackReportMode": "10",
    "rsIDSConnectionLimitAttackPacketReport": "2",
    "rsIDSConnectionLimitAttackType": "1"
}
```

**Usage:**
- Call `edit_cl_configuration` once per device, pass list of protections to edit
- Each protection dict must include `protection_index` (mandatory), and any parameters to change
- All mappings handled internally

**Index Parameter**:
- **Optional**: Defaults to 0 if not specified in variables
- **Valid Values**: 0 (default) or next available starting from 450001+
- **API Behavior**: Index becomes part of the URL path for creation and editing
```

### Create Connection Limit Profile
```json
POST /mgmt/device/byip/10.105.192.32/config/rsIDSConnectionLimitProfileTable/web_limits/cl_prot_tcp_limit

{
<<<<<<< HEAD
    "rsHttpsFloodProfileTable": [
        {
            "rsHttpsFloodProfileName": "HTTPS_Profile_1",
            "rsHttpsFloodProfileAction": "1",
            "rsHttpsFloodProfileRateLimit": "100",
            "rsHttpsFloodProfileSelectiveChallenge": "2",
            "rsHttpsFloodProfileCollectiveChallenge": "1",
            "rsHttpsFloodProfileChallengeMethod": "2",
            "rsHttpsFloodProfileRateLimitStatus": "1",
            "rsHttpsFloodProfilePacketReporting": "1",
            "rsHttpsFloodProfileFullSessionDecryption": "2"
=======
    "rsIDSConnectionLimitProfileName": "web_limits",
    "rsIDSConnectionLimitProfileAttackName": "cl_prot_tcp_limit"
}
```

### Get Connection Limit Profiles Response (New Architecture)
```json
GET /mgmt/device/byip/10.105.192.32/config/rsIDSConnectionLimitProfileTable
GET /mgmt/device/byip/10.105.192.32/config/rsIDSConnectionLimitAttackTable

Response (mapped and combined):
{
    "profiles": [
        {
            "profile_name": "cl_prof_egor_test10",
            "protections": [
                {
                    "protection_name": "cl_prot_egor_test10",
                    "protection_id": "450141", 
                    "protection_type": "cps",
                    "tracking_type": "dst_ip",
                    "protocol": "tcp",
                    "threshold": "50",
                    "action": "drop",
                    "packet_report": "enable",
                    "app_port_group": "http"
                }
            ]
>>>>>>> 50acbaf8
        }
    ]
}

```

**Usage:**
- Call `get_cl_configuration` once per device
- Optional filtering: `filter_cl_profile_names: ["profile1", "profile2"]`
- All API mappings handled internally (reverse of create/edit logic)
- Returns nested structure: profiles -> protections -> subsettings

### Delete Connection Limit Profiles and Protections (`delete_cl_configuration`)

**Purpose**: Delete connection limit protections and profiles with flexible options.

**Module**: `plugins/modules/delete_cl_configuration.py`

**API Endpoints**:
- Remove protection from profile: `DELETE /mgmt/device/byip/{dp_ip}/config/rsIDSConnectionLimitProfileTable/{profile_name}/{protection_name}`
- Delete protection entirely: `DELETE /mgmt/device/byip/{dp_ip}/config/rsIDSConnectionLimitAttackTable/{protection_id}`

**Input Parameters**:
```yaml
# OPTIONAL: Remove protections from profiles (profile auto-deleted when last protection removed)
cl_profile_deletions:
  - profile_name: "cl_prof_egor_test10"
    protections:
      - "cl_prot_egor_test10"
      - "cl_prot_egor_test11"
      - "cl_prot_egor_test12"
  
  - profile_name: "another_profile"
    protections:
      - "protection_to_remove"

# OPTIONAL: Delete protections entirely (protection must not be in any profile)
# The format supporting both names and indexes:
cl_protection_deletions:
  - protections_to_delete:
      - "protection_name_1"      # Delete by name (module looks up index)
      - "protection_name_2"      # Delete by name (module looks up index)
      - 450001                   # Delete by index directly
      - 450002                   # Delete by index directly
```

**Key Features**:
- Protection cannot be deleted if still associated with any profile
- Profile is automatically deleted when last protection is removed
- Both sections are optional - define based on your needs
- Order: profile deletions processed first, then protection deletions
- **Format**: Single list supporting both names (strings) and indexes (integers)
- **Smart processing**: Module fetches current protections only when string names are used
- **Enhanced validation**: Check mode validates both names and indexes against device state

**API Endpoints**:
- Get current protections (conditional): `GET /mgmt/device/byip/{dp_ip}/config/rsIDSConnectionLimitAttackTable`
- Remove protection from profile: `DELETE /mgmt/device/byip/{dp_ip}/config/rsIDSConnectionLimitProfileTable/{profile_name}/{protection_name}`
- Delete protection entirely: `DELETE /mgmt/device/byip/{dp_ip}/config/rsIDSConnectionLimitAttackTable/{protection_id}`

**Usage:**
- Call `delete_cl_configuration` once per device
- Both `cl_profile_deletions` and `cl_protection_deletions` are optional
- Module handles error reporting for failed operations
- **No need to know indexes**: Just specify protection names, module handles name-to-index mapping
- Configure deletions in `delete_vars.yml` (consolidated with network class deletions)

### Get Network Classes Response
```json
{
    "rsBWMNetworkTable": [...],  // Raw API response
    "classes_breakdown": {
        "web_servers": [
            {
                "rsBWMNetworkName": "web_servers",
                "rsBWMNetworkSubIndex": "0",
                "rsBWMNetworkAddress": "192.168.1.0",
                "rsBWMNetworkMask": "24",
                "rsBWMNetworkFromIP": "192.168.1.0",
                "rsBWMNetworkToIP": "192.168.1.255"
            }
        ]
    },
    "summary": {
        "class_names": ["web_servers", "db_servers"],
        "total_entries": 5,
        "unique_classes": 2,
        "filtered": true,
        "filter_applied": ["web_servers"]
    }
}
```

**Features**:
- **List filtering**: `filter_class_names: ["class1", "class2"]`
- **Structured breakdown**: Groups entries by class name
- **Enhanced summary**: Statistics and filter information
- **Formatted output**: Human-readable display in playbooks

## Error Handling

### Unified Error Handling Pattern (v0.1.2.1+)
All modules now use consistent `cc._request` methods for HTTP operations:

```python
try:
    # Use cc._request methods for consistent error handling
    resp = cc._post(url, json=body)
    if resp.status_code == 200:
        # Success logic
        pass
    else:
        # Error handled by cc._request
        errors.append(f"Failed operation: {resp.text}")
except Exception as e:
    errors.append(f"Request failed: {str(e)}")
```

### Create Security Policy
```python
# Request
url = f"/mgmt/device/byip/{dp_ip}/config/rsIDSNewRulesTable/{policy_name}"
body = {
    "rsIDSNewRulesDirection": "1",           # Mapped from "inbound"
    "rsIDSNewRulesAction": "1",              # Mapped from "block_and_report"
    "rsIDSNewRulesPriority": "100", 
    "rsIDSNewRulesProfileConlmt": "web_cl_profile",  # Profile binding
    # ... additional profile bindings
}
resp = cc._post(url, json=body)

# Response (Success)
{
    "status": "success",
    "message": "Policy created successfully"
}

# Response (Error) 
{
    "status": "error", 
    "message": "M_00386: An entry with same key already exists."
}
```

### Edit Security Policy
```python
# Request - Partial update (only specified parameters are changed)
url = f"/mgmt/device/byip/{dp_ip}/config/rsIDSNewRulesTable/{policy_name}"
body = {
    "rsIDSNewRulesAction": "0",              # Change action to "report_only"
    "rsIDSNewRulesPriority": "200",          # Change priority
    "rsIDSNewRulesProfileConlmt": "",        # Detach connection limit profile (empty string)
    "rsIDSNewRulesProfileNetflood": "bdos_profile"  # Attach BDOS profile
}
resp = cc._put(url, json=body)

# Response (Success)
{
    "status": "ok"
}

# Response (Error)
{
    "status": "error",
    "message": "M_00001: Policy not found"
}
```

## Security Policy Operations 

### Edit Security Policy

**Module**: `edit_security_policy.py`  
**Playbook**: `edit_security_policy.yml`  
**Variables**: `edit_vars.yml` (edit_security_policies section)

**Purpose**: Modify existing security policies with partial updates and profile management

**Key Features**:
- **Partial Updates**: Only specify parameters to change - unspecified parameters remain unchanged  
- **Profile Management**: Attach profiles by name, detach with empty string ("")
- **Batch Processing**: Edit multiple policies in a single operation
- **Preview Mode**: Check mode shows planned changes before execution
- **Conditional Execution**: Device locking/unlocking can be skipped with control flags

**Variables Structure** (`edit_vars.yml`):
```yaml
edit_security_policies:
  - policy_name: "web_server_protection"    # MANDATORY: Policy name to edit
    # Basic configuration parameters (all optional)
    src_network: "internal_networks"        # Source network class name or "any"
    dst_network: "web_servers"              # Destination network class name or "any"
    direction: "twoway"                     # oneway, twoway, bidirectional
    state: "enable"                         # enable, disable, active, inactive
    action: "block_and_report"              # block_and_report, report_only
    priority: "750"                         # Priority value (1-1000)
    packet_reporting_status: "enable"       # enable, disable
    
    # Profile bindings (all optional - use empty string to remove binding)
    connection_limit_profile: "web_limits"  # Connection limit profile name
    bdos_profile: ""                        # BDOS profile name (empty = detach)
    syn_protection_profile: "syn_limits"    # SYN protection profile name
    # ... additional profile types supported
```

**Usage Pattern**:
```yaml
# Playbook execution 
- name: Edit security policies
  edit_security_policy:
    provider: "{{ radware_cc_provider }}"
    dp_ip: "{{ item }}"
    edit_security_policies: "{{ edit_security_policies }}"
  loop: "{{ dp_ip }}"
```

**API Mapping**:
- `policy_name` → URL path parameter 
- `action: "block_and_report"` → `"rsIDSNewRulesAction": "1"`
- `action: "report_only"` → `"rsIDSNewRulesAction": "0"`
- `connection_limit_profile: ""` → `"rsIDSNewRulesProfileConlmt": ""` (detachment)
- `direction: "twoway"` → `"rsIDSNewRulesDirection": "2"`

### HTTP Error Patterns
```python
try:
    resp = cc._post(url, json=body)
    data = resp.json()
except requests.exceptions.HTTPError as err:
    if err.response.status_code == 403:
        # Re-authentication handled automatically by RadwareCC
        pass
    elif err.response.status_code == 404:
        # Resource not found
        pass
except ValueError:
    # Invalid JSON response
    raise Exception(f"Invalid JSON response: {resp.text}")
```

### Module Error Reporting
```python
try:
    # Operation logic
    pass
except Exception as e:
    logger.error(f"Operation failed: {str(e)}")
    module.fail_json(
        msg=str(e), 
        debug_info=debug_info,
        **result
    )
```

### Delete Security Policy

**Module**: `delete_security_policy.py`  
**Playbook**: `delete_security_policy.yml`  
**Variables**: `delete_vars.yml` (delete_security_policies section)

**Purpose**: Remove security policies with optional profile cleanup

**Key Features**:
- **Dual Deletion Modes**: Simple policy deletion or complex policy+profiles deletion
- **Safe Default**: Policy-only deletion preserves profiles for other policies
- **Batch Processing**: Delete multiple policies in a single operation
- **Preview Mode**: Check mode shows planned deletions before execution
- **Conditional Execution**: Device locking/unlocking can be skipped with control flags

**Deletion Modes**:
1. **`policy_only` (default/recommended)**:
   - Endpoint: `DELETE /mgmt/device/byip/{dp_ip}/config/rsIDSNewRulesTable/{policy_name}`
   - Safe deletion - only removes the policy
   - Associated profiles remain available for other policies
   - Use for most deletion scenarios

2. **`policy_and_profiles` (advanced)**:
   - Endpoint: `DELETE /mgmt/device/byip/{dp_ip}/config/deletenetworktemplatelist`
   - May remove associated profiles if no longer used by other policies
   - Use with caution - may affect other policies
   - Only use when certain about profile cleanup requirements

**Variables Structure** (`delete_vars.yml`):
```yaml
delete_security_policies:
  - policy_name: "test_security_policy"     # MANDATORY: Policy name to delete
    deletion_mode: "policy_only"            # OPTIONAL: policy_only | policy_and_profiles
  
  - policy_name: "old_security_policy"     # MANDATORY: Policy name to delete  
    deletion_mode: "policy_and_profiles"    # OPTIONAL: Advanced cleanup mode
    
  # deletion_mode defaults to "policy_only" if not specified
  - policy_name: "another_policy"           # Uses default safe deletion mode
```

**API Endpoints**:
```python
# Policy-only deletion (safe, default)
url = f"{config.BASE_URL}/config/rsIDSNewRulesTable/{policy_name}"
resp = cc._delete(url)

# Policy and profiles deletion (advanced)
url = f"{config.BASE_URL}/config/deletenetworktemplatelist"
body = {"rsIDSNewRulesTable": [{"Name": policy_name}]}
resp = cc._delete(url, json=body)
```

**Usage Recommendations**:
- Use `policy_only` mode for shared environments where profiles may be used by multiple policies
- Use `policy_and_profiles` mode only when certain that associated profiles should be cleaned up
- Always test in preview mode first with `policy_and_profiles` to understand impact
- Consider manual profile cleanup after policy deletion for better control

## Session Management

### Session Persistence
- Sessions stored in `./tmp/radware_cc_sessions/` (preferred) or system temp
- Session lifetime: 600 seconds (configurable)
- Automatic cleanup of expired sessions
- Hash-based session keys for multi-user environments

### Session File Format
```
session_{md5_hash}.pkl    # Pickled cookies
session_{md5_hash}.time   # Creation timestamp
```

## Logging

### Log Levels
- `disabled`: No logging
- `info`: Operational messages
- `debug`: Detailed request/response data

### Log Location
- File: `playbooks/log/log_YYYYMMDD.log`
- Format: `[TIMESTAMP] [LEVEL] [MODULE] Message`

### Example Log Output
```
[2025-08-28 17:30:45] [INFO] [RadwareCC] Logging in to Radware CC at 10.105.193.3 as radware
[2025-08-28 17:30:45] [INFO] [create_network_class] Creating network class web_servers at index 0
[2025-08-28 17:30:46] [DEBUG] [RadwareCC] Response status: 200
```

## Testing

### Unit Testing
```bash
# Syntax validation
python3 -m py_compile plugins/modules/create_http_profile.py

# YAML validation  
python3 -c "import yaml; yaml.safe_load(open('vars/create_vars.yml'))"

# Ansible module testing
ansible-doc -t module plugins/modules/create_http_profile.py
```

### Integration Testing
```bash
# Check mode (dry run)
ansible-playbook --check playbooks/create_http_profile.yml

# Single device testing
# Edit vars file to target one device, then run normally
ansible-playbook playbooks/create_http_profile.yml
```

## Extending the Modules

### Adding New Operations

1. **Create/Edit Module** (`plugins/modules/create_cl_configuration.py` or `edit_cl_configuration.py`)
    - Follow the standard module pattern
    - For multi-edit, move all looping/mapping to Python
    - Add proper documentation strings
    - Implement  error handling and logging

2. **Create/Edit Playbook** (`playbooks/create_cl_profiles.yml` or `edit_cl_protections.yml`)
    - Use per-device loop, pass list of items to module
    - Include device locking/unlocking
    - Add descriptive loop labels

3. **Create/Edit Variables** (`vars/edit_vars.yml.example`)
    - Document all parameters
    - Provide usage examples (see USER_GUIDE.md)
    - Add to .gitignore pattern

### Adding New Endpoints

1. **Research API** - Use CyberController API documentation
2. **Add to RadwareCC** - If new HTTP methods needed
3. **Test Manually** - Use curl/postman first
4. **Implement Module** - Following existing patterns

## API Reference

### RadwareCC Class Methods
```python
cc._get(url)                          # GET request
cc._post(url, data=None, json=None)   # POST request  
cc._put(url, data=None, json=None)    # PUT request
cc._delete(url)                       # DELETE request
```

### Logger Class Methods
```python
logger.info(message)     # Info level
logger.debug(message)    # Debug level
logger.error(message)    # Error level
```


## Security Considerations

- **Credential Storage**: Variables in git-ignored files
- **Session Security**: Temporary session storage with cleanup
- **SSL Verification**: Configurable (disabled by default for internal networks)
- **Error Sanitization**: No credentials in error messages or logs

## Contributing

1. **Follow Patterns**: Use existing modules as templates
2. **Test Thoroughly**: Unit tests + integration tests + manual testing
3. **Document**: Update both user and developer documentation
4. **Version Control**: Feature branches with descriptive names

---

**Need user instructions?** See [USER_GUIDE.md](USER_GUIDE.md) for operational procedures and configuration examples.<|MERGE_RESOLUTION|>--- conflicted
+++ resolved
@@ -433,30 +433,28 @@
 
 ## Request/Response Patterns
 
-### Create Http Profile
+### Create Network Class
 ```json
-POST /mgmt/device/byip/10.105.192.32/config/rsIDSNewHTTPSFloodProfileTable/HTTPS_Profile_1
-
-{
-        "rsHttpsFloodProfileName": "HTTPS_Profile_1",
-        "rsHttpsFloodProfileAction": "1",
-        "rsHttpsFloodProfileRateLimit": "100",
-        "rsHttpsFloodProfileChallengeMethod": "2",
-        "rsHttpsFloodProfileRateLimitStatus": "1",
-        "rsHttpsFloodProfilePacketReporting": "1",
-        "rsHttpsFloodProfileFullSessionDecryption": "2"
-}
-```
-
-### Edit Http Profile
+POST /mgmt/device/byip/10.105.192.32/config/rsBWMNetworkTable/web_servers/0
+
+{
+    "rsBWMNetworkName": "web_servers",
+    "rsBWMNetworkSubIndex": 0,
+    "rsBWMNetworkAddress": "192.168.1.0", 
+    "rsBWMNetworkMask": "255.255.255.0",
+    "rsBWMNetworkMode": "1"
+}
+```
+
+### Edit Network Class
 ```json
-PUT /mgmt/device/byip/10.105.192.32/config/rsIDSNewHTTPSFloodProfileTable/Test_1/Test_1
-
-{
-    "rsHttpsFloodProfileAction": "1",
-    "rsHttpsFloodProfileRateLimit": "100",
-}
-
+PUT /mgmt/device/byip/10.105.192.32/config/rsBWMNetworkTable/web_servers/0
+
+{
+    "rsBWMNetworkName": "web_servers",
+    "rsBWMNetworkAddress": "10.1.1.0",
+    "rsBWMNetworkMask": "24"
+}
 ```
 
 ### Create Connection Limit Protection
@@ -504,19 +502,6 @@
 POST /mgmt/device/byip/10.105.192.32/config/rsIDSConnectionLimitProfileTable/web_limits/cl_prot_tcp_limit
 
 {
-<<<<<<< HEAD
-    "rsHttpsFloodProfileTable": [
-        {
-            "rsHttpsFloodProfileName": "HTTPS_Profile_1",
-            "rsHttpsFloodProfileAction": "1",
-            "rsHttpsFloodProfileRateLimit": "100",
-            "rsHttpsFloodProfileSelectiveChallenge": "2",
-            "rsHttpsFloodProfileCollectiveChallenge": "1",
-            "rsHttpsFloodProfileChallengeMethod": "2",
-            "rsHttpsFloodProfileRateLimitStatus": "1",
-            "rsHttpsFloodProfilePacketReporting": "1",
-            "rsHttpsFloodProfileFullSessionDecryption": "2"
-=======
     "rsIDSConnectionLimitProfileName": "web_limits",
     "rsIDSConnectionLimitProfileAttackName": "cl_prot_tcp_limit"
 }
@@ -545,11 +530,9 @@
                     "app_port_group": "http"
                 }
             ]
->>>>>>> 50acbaf8
         }
     ]
 }
-
 ```
 
 **Usage:**
@@ -637,6 +620,7 @@
         "filter_applied": ["web_servers"]
     }
 }
+
 ```
 
 **Features**:
